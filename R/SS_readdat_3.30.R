#' read data file from SS version 3.30
#'
#' Read Stock Synthesis (version 3.30) data file into list object in R.
#' This function was formerly called SS_readdat. That name is now used
#' for a wrapper function that calls either SS_readdat_3.24 or SS_readdat_3.30
#' (and potentially additional functions in the future).
#'
#'
#' @param file Filename either with full path or relative to working directory.
#' @param verbose Should there be verbose output while running the file?
#' Default=TRUE.
#' @param echoall Debugging tool (not fully implemented) of echoing blocks of
#' data as it is being read.
#' @param section Which data set to read. Only applies for a data.ss_new file
#' created by Stock Synthesis. Allows the choice of either expected values
#' (section=2) or bootstrap data (section=3+). Leaving default of section=NULL
#' will read input data, (equivalent to section=1).
#' @author Ian G. Taylor, Yukio Takeuchi, Z. Teresa A'mar, Chris J. Grandin,
#' Kelli F. Johnson, Chantel R. Wetzel
#' @export
#' @importFrom utils type.convert
#' @seealso \code{\link{SS_readdat}}, \code{\link{SS_readdat_3.30}}
#' \code{\link{SS_readstarter}}, \code{\link{SS_readforecast}},
#' \code{\link{SS_writestarter}},
#' \code{\link{SS_writeforecast}}, \code{\link{SS_writedat}}
SS_readdat_3.30 <-
  function(file, verbose = TRUE, echoall = FALSE, section = NULL){
  if (verbose){
    message("Running SS_readdat_3.30")
  }
  if (echoall){
    message("Echoing blocks of data as it's being read")
    if (!verbose){
      message("Changing input 'verbose' to TRUE")
      verbose <- TRUE
    }
  }
  dat <- readLines(file, warn = FALSE)
  if(length(dat) < 20){
    warning("Data file appears to be empty or incomplete.\n",
            "  If this is data.ss_new, change starter file to have\n",
            "  nonzero value for 'Number of datafiles to produce'")
    return()
  }

  ###############################################################################
  ## Divide data file into sections ----
  sec.end.inds <- grep("^999\\b", dat)
  Nsections <- length(sec.end.inds)
  if(!Nsections){
    stop("Error - There was no EOF marker (999) in the data file.")
  }
  if(is.null(section)){
    if(Nsections > 1){
      message("The supplied data file has ", Nsections,
              ifelse(Nsections == 1, " section. ", " sections. "),
              " Using section = 1.")
    }
    section <- 1
  }
  if(!section %in% 1:Nsections){
    if(Nsections == 1){
      stop("The 'section' input must be 1 for this data file.\n")
    }else{
      stop("The 'section' input must be between 1 and ", Nsections,
           " for this data file.\n")
    }
  }
  if(!is.null(section)){
    start <- 1
    end <- sec.end.inds[section]
    if(section > 1){
      start <- sec.end.inds[section - 1] + 1
    }
    dat <- dat[start:end]
  }
  ###############################################################################
  ## Internally defined functions ----
  find.index <- function(dat, ind, str){
    ## Find the first line at position ind or later that
    ## contains the string str and return the index of that
    ## line. If the end of the data is reached, an error
    ## will be shown.
    while(ind < length(dat) & !length(grep(str, dat[ind]))){
      ind <- ind + 1
    }
    if(ind == length(dat)){
      stop("SS_readdat_3.30-find.index: Error - ",
           "the value of ", str, " was not found. ",
           "Check the data file and make sure all ",
           "data frames are correctly formed.\n")
    }
    ind
  }

  get.val <- function(dat, ind){
    ## Returns the next numeric value in the dat vector.
    ## Increments ind in the parent environment.
    assign("ind", ind + 1, parent.frame())
    as.numeric(dat[ind])
  }

  get.vec <- function(dat, ind){
    ## Returns the next vector of numbers in the dat vector.
    ## Increments ind in the parent environment.
    assign("ind", ind + 1, parent.frame())
    ## Split by whitespace and collapse (+).
    vec <- strsplit(dat[ind], "[[:blank:]]+")
    as.numeric(vec[[1]])
  }

  get.df <- function(dat, ind, nrow = NULL){
    ## Returns the next data frame in the dat vector.
    ## If nrow is NULL, the function will:
    ##  1. search for the next line starting with -9999.
    ##  2. ind will be incremented in the parent frame
    ##     to 1 past the end of the data frame.
    ##  3. if the ind line starts with -9999,
    ##     the function will return NULL
    ## If nrow is not NULL, the function will:
    ##  1. will return a data frame with rows from
    ##     ind to ind + nrow - 1.
    ##  2. ind will be incremented in the parent frame
    ##     to 1 past the end of the data frame.
    if(is.null(nrow)){
      end.ind <- find.index(dat, ind, "-9999")
      assign("ind", end.ind + 1, parent.frame())
      if(ind != end.ind){
        df <- dat[ind:(end.ind - 1)]
      }else{
        return(NULL)
      }
    }else{
      df <- dat[ind:(ind + nrow - 1)]
      assign("ind", ind + nrow, parent.frame())
    }
    df <- strsplit(df, "[[:blank:]]+") ## Split by whitespace and collapse (+)
    df <- as.list(df)                  ## Must be a list for the next operation
    df <- do.call("rbind", df)         ## Make it into a dataframe
    df <- as.data.frame(df, stringsAsFactors = FALSE)
    df <- utils::type.convert(df, as.is = TRUE)
    return(df)
  }

  ###############################################################################
  ## Set up the data lines for parsing ----
  ## Remove any preceeding whitespace on all lines.
  dat <- gsub("^[[:blank:]]+", "", dat)
  ## Remove all comments.
  dat <- gsub("#.*", "", dat)
  ## Remove trailing whitespace on all lines
  dat <- gsub("[[:blank:]]+$", "", dat)
  ## Remove blank lines.
  dat <- dat[dat != ""]
  d <- list()
  d$sourcefile <- file
  d$type <- "Stock_Synthesis_data_file"
  d$ReadVersion <- "3.30"
  if (verbose){
    message("SS_readdat_3.30 - read version = ", d$ReadVersion)
  }

  ##############################################################################
  ## Get general model information ----
  ind <- 1
  d$styr <- get.val(dat, ind)
  d$endyr <- get.val(dat, ind)
  d$nseas <- get.val(dat, ind)
  d$months_per_seas <- get.vec(dat, ind)
  d$Nsubseasons <- get.val(dat, ind)
  d$spawn_month <- get.val(dat, ind)
  d$Nsexes <- get.val(dat, ind)
  d$Nages <- get.val(dat, ind)
  d$Nareas <- get.val(dat, ind)
  d$Nfleets <- get.val(dat, ind)

  ###############################################################################
  ## Fleet data ----
  d$fleetinfo <- get.df(dat, ind, d$Nfleets)
  colnames(d$fleetinfo) <- c("type",
                             "surveytiming",
                             "area",
                             "units",
                             "need_catch_mult",
                             "fleetname")
  if(echoall){
    message("Fleet information:")
    print(d$fleetinfo)
  }

  d$fleetnames <- d$fleetinfo$fleetname
  d$surveytiming <- as.numeric(d$fleetinfo$surveytiming)
  d$units_of_catch <- as.numeric(d$fleetinfo$units)
  d$areas <- as.numeric(d$fleetinfo$area)
  
  ##############################################################################
  ### Bycatch Data (only added for fleets with type = 2) ----
  if(any(d$fleetinfo$type == 2)) {
    nbycatch <- length(d$fleetinfo$type[d$fleetinfo$type == 2])
    d$bycatch_fleet_info <- get.df(dat, ind, nbycatch)
  
    colnames(d$bycatch_fleet_info) <- c("fleetindex",
                                        "includeinMSY",
                                        "Fmult",
                                        "F_or_first_year",
                                        "F_or_last_year",
                                        "unused"
                                        )
  # add a fleetname column, as in fleet info.
    d$bycatch_fleet_info <-cbind(d$bycatch_fleet_info, 
                                 d$fleetinfo[d$fleetinfo$type == 2, "fleetname", drop = FALSE])
  }
  ###############################################################################
  ## Catch data ----
  d$catch <- get.df(dat, ind)
<<<<<<< HEAD
  colnames(d$catch) <- c("year", 
                         "seas", 
                         "fleet", 
                         "catch", 
                         "catch_se")
  #### NOTE:
  #### code below was used to reformat the table of
  #### catch from the 3.30 format to 3.24 format
  #### for simplicity, keeping it in the 3.30 format
  #### will be easier going forward

  ## c.df <- get.df(dat, ind)
  ##
  ## ## Reform catch matrix so each fleet has its own column
  ## ## Make a list of data frames, one for each fleet
  ## c.list <- split(c.df, c.df[,3])
  ##
  ## ## Extract the SE in log(catch) and initial equilibrium values for each fleet
  ## se.and.initeq <-
  ##   lapply(c.list,
  ##          function(x){se.fleet <- as.numeric(x[1, 5])
  ##                      init.eq <- ifelse(as.numeric(x[1, 1]) == -999, 1, 0)
  ##                      fleet.num <- x[1,3]
  ##                      se <- data.frame(c(fleet.num, se.fleet, init.eq),
  ##                                       stringsAsFactors = FALSE)
  ##                      colnames(se) <- d$fleetnames[as.numeric(x[1,3])]
  ##                      se})
  ## se.and.initeq <- do.call("cbind", se.and.initeq)
  ## fleet.nums.with.catch <- as.numeric(se.and.initeq[1,])
  ## d$se_log_catch <- as.numeric(se.and.initeq[2,])
  ## d$init_equil <- as.numeric(se.and.initeq[3,])
  ##
  ## ## Remove all instances of -999 from all catch data frames
  ## c.list <- lapply(c.list, function(x){x[x[,1] != -999,]})
  ##
  ## ## Make the catch data frame
  ## ## Extract the years from the first dataframe in the list
  ## yrs <- as.numeric(c.list[[1]][,1])
  ## ## Apply fleet name to the catch column for each dataframe
  ## c.list <- lapply(c.list,
  ##                  function(x){colnames(x)[4] <- d$fleetnames[as.numeric(x[1,3])]
  ##                              x})
  ## ## Get rid of unwanted columns.
  ## c.list <- lapply(c.list,
  ##                  function(x){x[, -c(1,2,3,5), drop = FALSE]})
  ## ## Reform the dataframe
  ## c.list <- do.call("cbind", c.list)
  ## d$catch <- cbind(yrs, c.list)
  ## if(echoall){
  ##   message("Final years of input catch:")
  ##   print(tail(d$catch))
  ## }
  ##
  ## ## For backwards compatability add the fleetinfo2 data frame
  ## ## This comes after the catch matrix because the SE is read from there.
  ## d$fleetinfo2 <- do.call("rbind",
  ##                         list(d$units_of_catch[fleet.nums.with.catch],
  ##                              as.numeric(d$se_log_catch)))
  ## d$fleetinfo2 <- data.frame(d$fleetinfo2, c("#_units_of_catch", "#_se_log_catch"))
  ## rownames(d$fleetinfo2) <- c("units_of_catch", "se_log_catch")
  ## colnames(d$fleetinfo2) <- c(colnames(se.and.initeq), "input")
=======
>>>>>>> ffd9edcb

  ###############################################################################
  ## CPUE data  ----
  d$CPUEinfo <- get.df(dat, ind, d$Nfleets)
  # note SD_Report column wasn't present in early 3.30 versions of SS
  CPUEinfo_names <- c("Fleet", "Units", "Errtype", "SD_Report")
  colnames(d$CPUEinfo) <- CPUEinfo_names[1:ncol(d$CPUEinfo)]
  rownames(d$CPUEinfo) <- d$fleetnames
  if(echoall){
    message("CPUE information:")
    print(d$CPUEinfo)
  }

  ## CPUE data matrix
  CPUE <- get.df(dat, ind)
  if(!is.null(CPUE)){
    d$CPUE <- CPUE
    colnames(d$CPUE) <- c("year", "seas", "index", "obs", "se_log")
  }else{
    d$CPUE <- NULL
  }
  if (echoall) {
    message("CPUE data:")
    print(d[["CPUE"]])
  }

  ###############################################################################
  ## Discard data ----
  ## fleet.nums.with.catch is defined in the catch section above.
  d$N_discard_fleets <- get.val(dat, ind)
  if(d$N_discard_fleets){
    ## Discard info data
    d$discard_fleet_info <- get.df(dat, ind, d$N_discard_fleets)
    colnames(d$discard_fleet_info) <- c("Fleet", "Units", "Errtype")
    rownames(d$discard_fleet_info) <-
      d$fleetnames[as.numeric(d$discard_fleet_info$Fleet)]

    ## Discard data
    d$discard_data <- get.df(dat, ind)
    colnames(d$discard_data) <- c("Yr", "Seas", "Flt", "Discard", "Std_in")
  }else{
    d$discard_fleet_info <- NULL
    d$discard_data <- NULL
  }
  if (echoall & !is.null(d$discard_fleet_info)) {
    message("Discard fleet information:")
    print(d$discard_fleet_info)
  }
  if (echoall & !is.null(d$discard_data)) {
    message("Discard data:")
    print(d$discard_data)

  }

  ###############################################################################
  ## Mean body weight data ----
  d$use_meanbodywt <- get.val(dat, ind)
  if(d$use_meanbodywt){
    d$DF_for_meanbodywt <- get.val(dat, ind)
    d$meanbodywt <- get.df(dat, ind)
    colnames(d$meanbodywt) <- c("Year", "Seas", "Fleet", "Partition", "Type",
                                "Value", "Std_in")
  }else{
    d$DF_for_meanbodywt <- NULL
    d$meanbodywt <- NULL
  }
  if (verbose) {
    message("use_meanbodywt (0/1): ", d$use_meanbodywt)
  }
  if (echoall & !is.null(d$meanbodywt)) {
    message("meanbodywt:")
    print(d$meanbodywt)
  }

  ###############################################################################
  ## Population size structure - Length ----
  d$lbin_method <- get.val(dat, ind)
  if(d$lbin_method == 2){
    bin_info_tmp <- get.val(dat, ind)
    # if as.numeric doesn't match, probably has 3 values on one line
    if(is.na(bin_info_tmp)){
      ind <- ind - 1 # reset index to allow read of that value again
      bin_info_tmp <- get.vec(dat, ind)
      d$binwidth <- bin_info_tmp[1]
      d$minimum_size <- bin_info_tmp[2]
      d$maximum_size <- bin_info_tmp[3]
    }else{
      # otherwise, more likely separate lines
      d$binwidth <- bin_info_tmp
      d$minimum_size <- get.val(dat, ind)
      d$maximum_size <- get.val(dat, ind)
    }
  }else if(d$lbin_method == 3){
    d$N_lbinspop <- get.val(dat, ind)
    d$lbin_vector_pop <- get.vec(dat, ind)
  }else{
    d$binwidth <- NULL
    d$minimum_size <- NULL
    d$maximum_size <- NULL
    d$N_lbinspop <- NULL
    d$lbin_vector_pop <- NULL
  }
  if (verbose) {
    message("N_lbinspop: ", d$N_lbinspop)
  }
  ## Length Comp information matrix (new for 3.30)
  d$use_lencomp <- get.val(dat, ind)
  if (verbose) {
    message("use_lencomp (0/1): ", d$use_lencomp)
  }
  # only read all the stuff related to length comps if switch above = 1
  if(d$use_lencomp){
    # note: minsamplesize column not present in early 3.30 versions of SS
    d$len_info <- get.df(dat, ind, d$Nfleets)
    colnames(d$len_info) <- c("mintailcomp", "addtocomp", "combine_M_F",
                              "CompressBins", "CompError", "ParmSelect",
                              "minsamplesize")[1:ncol(d$len_info)]
    rownames(d$len_info) <- d$fleetnames
    if (echoall) {
      message("\nlen_info:")
      print(d$len_info)
    }
    ## Length comp data
    d$N_lbins <- get.val(dat, ind)
    if (verbose) {
      message("N_lbins: ", d$N_lbins)
    }
    d$lbin_vector <- get.vec(dat, ind)
    d$lencomp <- get.df(dat, ind)
    if(!is.null(d$lencomp)){
      colnames(d$lencomp) <-
        c("Yr", "Seas", "FltSvy", "Gender", "Part", "Nsamp",
          if(d$Nsexes == 1){paste0("l", d$lbin_vector)}else{NULL},
          if(d$Nsexes > 1){c(paste0("f", d$lbin_vector),
                             paste0("m", d$lbin_vector))}else{NULL})
    }
    # echo values
    if (echoall) {
      message("\nFirst 2 rows of lencomp:")
      print(head(d$lencomp, 2))
      message("\nLast 2 rows of lencomp:")
      print(tail(d$lencomp, 2))
      cat("\n")
    }
  }

  ###############################################################################
  ## Population size structure - Age ----
  d$N_agebins <- get.val(dat, ind)
  if (verbose) {
    message("N_agebins: ", d$N_agebins)
  }
  if (d$N_agebins){
    d$agebin_vector <- get.vec(dat, ind)
    if (echoall) {
      message("agebin_vector:")
      print(d$agebin_vector)
    }
  }else{
    d$agebin_vector <- NULL
  }

  ## Age error data
  if (d$N_agebins) {
    d$N_ageerror_definitions <- get.val(dat, ind)
    if(d$N_ageerror_definitions){
      d$ageerror <- get.df(dat, ind, d$N_ageerror_definitions * 2)
      colnames(d$ageerror) <- paste0("age", 0:d$Nages)
    }else{
      d$ageerror <- NULL
    }
    # echo values
    if (echoall) {
      message("\nN_ageerror_definitions:")
      print(d$N_ageerror_definitions)
      message("\nageerror:")
      print(d$ageerror)
    }
  }


  ###############################################################################
  ## Age Comp information matrix ----
  if(d$N_agebins){
    d$age_info <- get.df(dat, ind, d$Nfleets)
    # note: minsamplesize column not present in early 3.30 versions of SS
    colnames(d$age_info) <- c("mintailcomp",
                              "addtocomp",
                              "combine_M_F",
                              "CompressBins",
                              "CompError",
                              "ParmSelect",
                              "minsamplesize")[1:ncol(d$age_info)]
    rownames(d$age_info) <- d$fleetnames
    ## Length bin method for age data
    # note that Lbin_method below is related to the interpretation of
    # conditional age-at-length data and differs from lbin_method for the length
    # data read above
    d$Lbin_method <- get.val(dat, ind)
    if (echoall) {
      message("\nage_info:")
      print(d$age_info)
    }
  }

  ###############################################################################
  ## Age comp matrix ----
  if(d$N_agebins){
    d$agecomp <- get.df(dat, ind)
    if(!is.null(d$agecomp)){
      colnames(d$agecomp) <-
        c("Yr", "Seas", "FltSvy", "Gender",
          "Part", "Ageerr", "Lbin_lo", "Lbin_hi", "Nsamp",
          if(d$Nsexes == 1){paste0("a", d$agebin_vector)}else{NULL},
          if(d$Nsexes > 1){c(paste0("f", d$agebin_vector),
                               paste0("m", d$agebin_vector))}else{NULL})
    }
    # echo values
    if (echoall) {
      message("\nFirst 2 rows of agecomp:")
      print(head(d$agecomp, 2))
      message("\nLast 2 rows of agecomp:")
      print(tail(d$agecomp, 2))
      cat("\n")
    }
  }else{
    if(verbose){
      message("N_agebins = 0, skipping read remaining age-related stuff")
    }
  }

  ###############################################################################
  ## Mean size-at-age data ----
  d$use_MeanSize_at_Age_obs <- get.val(dat, ind)
  if (verbose) {
    message("use_MeanSize_at_Age_obs (0/1): ", d$use_MeanSize_at_Age_obs)
  }
  if(d$use_MeanSize_at_Age_obs){
    ind.tmp <- ind # save current position in case necessary to re-read
    d$MeanSize_at_Age_obs <- get.df(dat, ind)

    # extra code in case sample sizes are on a separate line from other inputs
    # first check if gender input is outside of normal range
    if(!all(as.numeric(d$MeanSize_at_Age_obs$V4) %in% 0:3)){
      if(verbose){
        message("Format of MeanSize_at_Age_obs appears to have sample sizes",
                "on separate lines than other inputs.")
      }
      ind <- ind.tmp # reset index to value prior to first attempt to read table
      N_MeanSize_at_Age_obs <- nrow(d$MeanSize_at_Age_obs)/2
      MeanSize_at_Age_obs <- NULL
      for(iobs in 1:N_MeanSize_at_Age_obs){
        # each observation is a combination of pairs of adjacent rows
        MeanSize_at_Age_obs <- rbind(MeanSize_at_Age_obs,
                                     c(get.vec(dat,ind), get.vec(dat,ind)))
      }
      # check terminator row
      test <- get.vec(dat,ind)
      if(test[1] != -9999){
        warning("Problem with read of MeanSize_at_Age, terminator value != -9999")
      }
      d$MeanSize_at_Age_obs <- as.data.frame(MeanSize_at_Age_obs)
    }

    colnames(d$MeanSize_at_Age_obs) <-
      c("Yr", "Seas", "FltSvy", "Gender", "Part", "AgeErr", "Ignore",
        if(d$Nsexes == 1){paste0("a", d$agebin_vector)}else{NULL},
        if(d$Nsexes > 1){c(paste0("f", d$agebin_vector),
                             paste0("m", d$agebin_vector))}else{NULL},
        if(d$Nsexes == 1){paste0("N_a", d$agebin_vector)}else{NULL},
        if(d$Nsexes > 1){c(paste0("N_f", d$agebin_vector),
                             paste0("N_m", d$agebin_vector))}else{NULL})
    # echo values
    if (echoall) {
      message("\nFirst 2 rows of MeanSize_at_Age_obs:")
      print(head(d$MeanSize_at_Age_obs, 2))
      message("\nLast 2 rows of MeanSize_at_Age_obs:")
      print(tail(d$MeanSize_at_Age_obs, 2))
      cat("\n")
    }
    # The formatting of the mean size at age in data.ss_new has sample sizes
    # on a separate line below the mean size values, and this applies to the
    # -9999 line as well. The lines below is an attempt to work around this
    test <- get.vec(dat, ind)
    # if only 1 value, then this isn't an issue and need to adjust ind
    if(length(test) == 1){
      ind <- ind - 1
    }
  }else{
    d$MeanSize_at_Age_obs <- NULL
  }

  ###############################################################################
  ## Environment variables ----
  d$N_environ_variables <- get.val(dat, ind)

  if (verbose) {
    message("N_environ_variables: ", d$N_environ_variables)
  }

  if(d$N_environ_variables){
    d$envdat <- get.df(dat, ind)
    colnames(d$envdat) <- c("Yr", "Variable", "Value")

    # echo values
    if (echoall) {
      message("\nFirst 2 rows of envdat:")
      print(head(d$envdat, 2))
      message("\nLast 2 rows of envdat:")
      print(tail(d$envdat, 2))
      cat("\n")
    }
  }else{
    d$envdat <- NULL
  }

  ###############################################################################
  ## Size frequency methods ----
  d$N_sizefreq_methods <- get.val(dat, ind)
  if(d$N_sizefreq_methods){
    ## Get details of generalized size frequency methods
    d$nbins_per_method <- get.vec(dat, ind)
    d$units_per_method <- get.vec(dat, ind)
    d$scale_per_method <- get.vec(dat, ind)
    d$mincomp_per_method <- get.vec(dat, ind)
    d$Nobs_per_method <- get.vec(dat, ind)
    if(echoall){
      message("Details of generalized size frequency methods:")
      print(data.frame(method  = 1:d$N_sizefreq_methods,
                       nbins   = d$nbins_per_method,
                       units   = d$units_per_method,
                       scale   = d$scale_per_method,
                       mincomp = d$mincomp_per_method,
                       nobs    = d$Nobs_per_method))
    }
    ## get list of bin vectors
    d$sizefreq_bins_list <- list()
    for(imethod in seq_len(d$N_sizefreq_methods)) {
      d$sizefreq_bins_list[[imethod]] <- get.vec(dat, ind)
    }
    ## Read generalized size frequency data
    d$sizefreq_data_list <- list()
    for(imethod in seq_len(d$N_sizefreq_methods)) {
      Ncols <- 7 + d$Nsexes * d$nbins_per_method[imethod]
      Nrows <- d$Nobs_per_method[imethod]
      d$sizefreq_data_list[[imethod]] <- get.df(dat, ind, Nrows)
      colnames(d$sizefreq_data_list[[imethod]]) <-
        c("Method", "Yr", "Seas", "FltSvy",
          "Gender", "Part", "Nsamp",
          if(d$Nsexes == 1){
            paste0("a", d$sizefreq_bins_list[[imethod]])
          }else{
            NULL
          },
          if(d$Nsexes > 1){
            c(paste0("f", d$sizefreq_bins_list[[imethod]]),
              paste0("m", d$sizefreq_bins_list[[imethod]]))
          }else{
            NULL
          })
      if(echoall){
        message("Method ", imethod, " (first two rows, ten columns):")
        print(d$sizefreq_data_list[[imethod]][1:min(Nrows,2), 1:min(Ncols, 10)])
      }
      if(any(d$sizefreq_data_list[[imethod]][, "Method"] != imethod)) {
        stop("Problem with method in size frequency data:\n",
             "Expecting method: ", imethod, "\n",
             "Read method(s): ",
             paste(unique(d$sizefreq_data_list$Method), collapse = ", "))
      }
    }
  }else{
    d$nbins_per_method   <- NULL
    d$units_per_method   <- NULL
    d$scale_per_method   <- NULL
    d$mincomp_per_method <- NULL
    d$Nobs_per_method    <- NULL
    d$sizefreq_bins_list <- NULL
    d$sizefreq_data_list <- NULL
  }

  ###############################################################################
  ## Tag data ----
  d$do_tags <- get.val(dat, ind)
  if(d$do_tags){
    d$N_tag_groups <- get.val(dat, ind)
    d$N_recap_events <- get.val(dat, ind)
    d$mixing_latency_period <- get.val(dat, ind)
    d$max_periods <- get.val(dat, ind)
    ## Read tag release data
    if(d$N_tag_groups > 0){
      Ncols <- 8
      d$tag_releases <- get.df(dat, ind, d$N_tag_groups)
      colnames(d$tag_releases) <- c("TG", "Area", "Yr", "Season",
                                    "tfill", "Gender", "Age", "Nrelease")
      if(echoall){
        message("Head of tag release data:")
        print(head(d$tag_releases))
      }
    }else{
      d$tag_releases <- NULL
    }
    ## Read tag recapture data
    if(d$N_recap_events > 0){
      Ncols <- 5
      d$tag_recaps <- get.df(dat, ind, d$N_recap_events)
      colnames(d$tag_recaps) <- c("TG", "Yr", "Season", "Fleet", "Nrecap")
      if(echoall){
        message("Head of tag recapture data:")
        print(head(d$tag_recaps))
      }
    }else{
      d$tag_recaps <- NULL
    }
  }

  ###############################################################################
  ## Morphometrics composition data ----
  d$morphcomp_data <- get.val(dat, ind)
  if(d$morphcomp_data){
    warning("Morph comp data not yet supported by SS_readdat_3.30\n",
            "  Please post issue to https://github.com/r4ss/r4ss/issues\n",
            "  or email ian.taylor@noaa.gov",
            "if you want this functionality added.")
  }
  
  ###############################################################################
  ## Selectivity priors ----
  d$use_selectivity_priors <- get.val(dat, ind)

  ###############################################################################
  ## End of file ----
  eof <- get.val(dat, ind)
  if(verbose){
    if(Nsections == 1){
      message("Read of data file complete. Final value = ", eof)
    }else{
      message("Read of section ", section,
              " of data file complete. Final value = ", eof)
    }
  }
  d$eof <- FALSE
  if(eof==999)d$eof <- TRUE
  return(d)
}<|MERGE_RESOLUTION|>--- conflicted
+++ resolved
@@ -213,70 +213,11 @@
   ###############################################################################
   ## Catch data ----
   d$catch <- get.df(dat, ind)
-<<<<<<< HEAD
   colnames(d$catch) <- c("year", 
                          "seas", 
                          "fleet", 
                          "catch", 
                          "catch_se")
-  #### NOTE:
-  #### code below was used to reformat the table of
-  #### catch from the 3.30 format to 3.24 format
-  #### for simplicity, keeping it in the 3.30 format
-  #### will be easier going forward
-
-  ## c.df <- get.df(dat, ind)
-  ##
-  ## ## Reform catch matrix so each fleet has its own column
-  ## ## Make a list of data frames, one for each fleet
-  ## c.list <- split(c.df, c.df[,3])
-  ##
-  ## ## Extract the SE in log(catch) and initial equilibrium values for each fleet
-  ## se.and.initeq <-
-  ##   lapply(c.list,
-  ##          function(x){se.fleet <- as.numeric(x[1, 5])
-  ##                      init.eq <- ifelse(as.numeric(x[1, 1]) == -999, 1, 0)
-  ##                      fleet.num <- x[1,3]
-  ##                      se <- data.frame(c(fleet.num, se.fleet, init.eq),
-  ##                                       stringsAsFactors = FALSE)
-  ##                      colnames(se) <- d$fleetnames[as.numeric(x[1,3])]
-  ##                      se})
-  ## se.and.initeq <- do.call("cbind", se.and.initeq)
-  ## fleet.nums.with.catch <- as.numeric(se.and.initeq[1,])
-  ## d$se_log_catch <- as.numeric(se.and.initeq[2,])
-  ## d$init_equil <- as.numeric(se.and.initeq[3,])
-  ##
-  ## ## Remove all instances of -999 from all catch data frames
-  ## c.list <- lapply(c.list, function(x){x[x[,1] != -999,]})
-  ##
-  ## ## Make the catch data frame
-  ## ## Extract the years from the first dataframe in the list
-  ## yrs <- as.numeric(c.list[[1]][,1])
-  ## ## Apply fleet name to the catch column for each dataframe
-  ## c.list <- lapply(c.list,
-  ##                  function(x){colnames(x)[4] <- d$fleetnames[as.numeric(x[1,3])]
-  ##                              x})
-  ## ## Get rid of unwanted columns.
-  ## c.list <- lapply(c.list,
-  ##                  function(x){x[, -c(1,2,3,5), drop = FALSE]})
-  ## ## Reform the dataframe
-  ## c.list <- do.call("cbind", c.list)
-  ## d$catch <- cbind(yrs, c.list)
-  ## if(echoall){
-  ##   message("Final years of input catch:")
-  ##   print(tail(d$catch))
-  ## }
-  ##
-  ## ## For backwards compatability add the fleetinfo2 data frame
-  ## ## This comes after the catch matrix because the SE is read from there.
-  ## d$fleetinfo2 <- do.call("rbind",
-  ##                         list(d$units_of_catch[fleet.nums.with.catch],
-  ##                              as.numeric(d$se_log_catch)))
-  ## d$fleetinfo2 <- data.frame(d$fleetinfo2, c("#_units_of_catch", "#_se_log_catch"))
-  ## rownames(d$fleetinfo2) <- c("units_of_catch", "se_log_catch")
-  ## colnames(d$fleetinfo2) <- c(colnames(se.and.initeq), "input")
-=======
->>>>>>> ffd9edcb
 
   ###############################################################################
   ## CPUE data  ----
