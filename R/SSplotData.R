--- conflicted
+++ resolved
@@ -1,4 +1,3 @@
-<<<<<<< HEAD
 #' Timeline of presence/absence of data by type, year, and fleet.
 #'
 #' Plot shows graphical display of what data is being used in the model.  Some
@@ -300,249 +299,4 @@
     returnlist$plotinfo <- plotinfo
   }
   return(invisible(returnlist))
-}
-=======
-#' Timeline of presence/absence of data by type, year, and fleet.
-#' 
-#' Plot shows graphical display of what data is being used in the model.  Some
-#' data types may not yet be included. Note, this is based on output from the
-#' model, not the input data file.
-#' 
-#' 
-#' @param replist list created by \code{\link{SS_output}}
-#' @param plot plot to active plot device?
-#' @param print print to PNG files?
-#' @param plotdir directory where PNG files will be written. by default it will
-#' be the directory where the model was run.
-#' @param fleetcol Either the string "default", or a vector of colors to use
-#' for each fleet.
-#' @param datatypes Either the string "all", or a vector including some subset
-#' of the following: "catch", "cpue", "lendbase", "sizedbase", "agedbase",
-#' "condbase", "ghostagedbase", "ghostcondbase", "ghostlendbase", "ladbase",
-#' "wadbase", "mnwgt", "discard", "tagdbase1", "tagdbase2".
-#' @param fleets Either the string "all", or a vector of numerical values, like
-#' c(1,3), listing fleets or surveys to be included in the plot.
-#' @param fleetnames A vector of alternative names to use in the plot. By
-#' default the parameter names in the data file are used.
-#' @param ghost TRUE/FALSE indicator for whether to show presence of
-#' composition data from ghost fleets (data for which the fit is shown, but is
-#' not included in the likelihood calculations).
-#' @param pwidth width of plot
-#' @param pheight height of plot
-#' @param punits units for PNG file
-#' @param res resolution for PNG file
-#' @param ptsize point size for PNG file
-#' @param cex.main character expansion for plot titles
-#' @param margins margins of plot (passed to par() function), which may need to
-#' be increased if fleet names run off right-hand margin
-#' @param cex Character expansion for points showing isolated years of data
-#' @param lwd Line width for lines showing ranges of years of data
-#' @param verbose report progress to R GUI?
-#' @author Ian Taylor, Chantel Wetzel
-#' @export
-#' @seealso \code{\link{SS_plots}}, \code{\link{SS_output}},
-#' \code{\link{SS_readdat}}
-#' @keywords hplot
-SSplotData <- function(replist,
-                       plot=TRUE,print=FALSE,
-                       plotdir="default",
-                       fleetcol="default",
-                       datatypes="all",fleets="all",fleetnames="default",ghost=FALSE,
-                       pwidth=6.5,pheight=5.0,punits="in",res=300,ptsize=10,cex.main=1,
-                       margins=c(5.1,2.1,2.1,8.1),
-                       cex=2,lwd=12,
-                       verbose=TRUE)
-{
-  pngfun <- function(file,caption=NA){
-    png(filename=file,width=pwidth,height=pheight,
-        units=punits,res=res,pointsize=ptsize)
-    plotinfo <- rbind(plotinfo,data.frame(file=file,caption=caption))
-    return(plotinfo)
-  }
-  plotinfo <- NULL
-
-  ### get info from replist
-  # dimensions
-  startyr       <- replist$startyr
-  endyr         <- replist$endyr
-  nfleets       <- replist$nfleets
-  nfishfleets   <- replist$nfishfleets
-  if(fleetnames[1]=="default") fleetnames  <- replist$FleetNames
-  if(plotdir=="default") plotdir <- replist$inputs$dir
-  
-  # catch
-  catch <- SSplotCatch(replist,plot=F,print=F,verbose=FALSE)
-  catch <- catch$totobscatchmat
-  ## if(is.null(catch$totcatchmat2)) catch <- catch$totcatchmat else
-  ##                                 catch <- catch$totcatchmat
-
-  # index
-  cpue          <- replist$cpue
-  
-  # composition data
-  lendbase      <- replist$lendbase
-  sizedbase     <- replist$sizedbase
-  agedbase      <- replist$agedbase
-  condbase      <- replist$condbase
-  ghostagedbase <- replist$ghostagedbase
-  ghostcondbase <- replist$ghostcondbase
-  ghostlendbase <- replist$ghostlendbase
-  ladbase       <- replist$ladbase
-  wadbase       <- replist$wadbase
-  tagdbase1     <- replist$tagdbase1
-  tagdbase2     <- replist$tagdbase2
-
-  # mean body weight
-  mnwgt         <- replist$mnwgt
-
-  # discards
-  discard       <- replist$discard
-
-  typetable <- matrix(c(
-      "catch",         "Catch",                                         #1  
-      "cpue",          "Abundance indices",                             #2 
-      "lendbase",      "Length compositions",                           #3 
-      "sizedbase",     "Size compositions",                             #4 
-      "agedbase",      "Age compositions",                              #5 
-      "condbase",      "Conditional age-at-length compositions",        #6 
-      "ghostagedbase", "Ghost age compositions",                        #7 
-      "ghostcondbase", "Ghost conditional age-at-length compositions",  #8 
-      "ghostlendbase", "Ghost length compositions",                     #9 
-      "ladbase",       "Mean length-at-age",                            #10 
-      "wadbase",       "Mean weight-at-age",                            #11
-      "mnwgt",         "Mean body weight",                              #12
-      "discard",       "Discards",                                      #13
-      "tagdbase1",     "Tagging data",                                  #14 
-      "tagdbase2",     "Tagging data"),ncol=2,byrow=TRUE)               #15
-  if(!ghost) typetable <- typetable[-grep("ghost",typetable[,1]),]
-  typenames <- typetable[,1]
-  typelabels <- typetable[,2]
-  
-  # loop over types to make a database of years with comp data
-  ntypes <- 0
-  # replace typetable object with empty table
-  typetable <- NULL
-  # now loop over typenames looking for presence of this data type
-  for(itype in 1:length(typenames)){
-    dat <- get(typenames[itype])
-    typename <- typenames[itype]
-    if(!is.null(dat) && !is.na(dat) && nrow(dat)>0){
-      ntypes <- ntypes+1
-      for(ifleet in 1:nfleets){
-        allyrs <- NULL
-        # identify years from different data types
-        if(typename=="catch" & ifleet<=nfishfleets){
-          allyrs <- dat$Yr[dat[,ifleet]>0]
-        }
-        if(typename %in% c("cpue")){
-          allyrs <- dat$Yr[dat$Use>0 & dat$FleetNum==ifleet]
-        }
-        if(typename %in% c("mnwgt","discard")){
-          allyrs <- dat$Yr[dat$FleetNum==ifleet]
-        }
-        if(length(grep("dbase",typename))>0){
-          allyrs <- dat$Yr[dat$Fleet==ifleet]
-        }
-        # expand table of years with data
-        if(!is.null(allyrs) & length(allyrs)>0){
-          yrs <- sort(unique(floor(allyrs)))
-          typetable <- rbind(typetable,
-                             data.frame(yr=yrs,fleet=ifleet,
-                                        itype=ntypes,typename=typename,
-                                        stringsAsFactors=FALSE))
-        }
-      }
-    }
-  }
-  # typetable is full data frame of all fleets and data types
-  # typetable2 has been subset according to requested choices
-  
-  # subset by fleets and data types if requested
-  if(fleets[1]=="all") fleets <- 1:nfleets
-  if(datatypes[1]=="all") datatypes <- typenames
-  typetable2 <- typetable[typetable$fleet %in% fleets &
-                          typetable$typename %in% datatypes,]
-  # define dimensions of plot
-  ntypes <- max(typetable2$itype)
-  fleets <- sort(unique(typetable2$fleet))
-  nfleets2 <- length(fleets)
-
-  # define colors
-  if(fleetcol[1]=="default"){
-    if(nfleets2>3) fleetcol <- rich.colors.short(nfleets2+1)[-1]
-    if(nfleets2==1) fleetcol <- "grey40"
-    if(nfleets2==2) fleetcol <- rich.colors.short(nfleets2)
-    if(nfleets2==3) fleetcol <- c("blue","red","green3")
-  }else{
-    if(length(fleetcol) < nfleets2) fleetcol=rep(fleetcol,nfleets2)
-  }
-
-  # function containing plotting commands
-  plotdata <- function(){
-    par(mar=margins) # multi-panel plot
-    xlim <- c(-1,1)+range(typetable2$yr,na.rm=TRUE)
-    yval <- 0
-    # count number of unique combinations of fleet and data type
-    ymax <- sum(as.data.frame(table(typetable2$fleet,typetable2$itype))$Freq>0)
-    plot(0,xlim=xlim,ylim=c(0,ymax+2*ntypes+.5),axes=FALSE,xaxs='i',yaxs='i',
-         type="n",xlab="Year",ylab="",main="Data by type and year",cex.main=cex.main)
-    xticks <- 5*round(xlim[1]:xlim[2]/5)
-    abline(v=xticks,col='grey',lty=3)
-    axistable <- data.frame(fleet=rep(NA,ymax),yval=NA)
-    itick <- 1
-    for(itype in rev(unique(typetable2$itype))){
-      typename <- unique(typetable2$typename[typetable2$itype==itype])
-      #fleets <- sort(unique(typetable2$fleet[typetable2$itype==itype]))
-      for(ifleet in rev(fleets)){
-        yrs <- typetable2$yr[typetable2$fleet==ifleet & typetable2$itype==itype]
-        if(length(yrs)>0){
-          yval <- yval+1
-          x <- min(yrs):max(yrs)
-          n <- length(x)
-          y <- rep(yval,n)
-          y[!x%in%yrs] <- NA
-          # identify solo points (no data from adjacent years)
-          solo <- rep(FALSE,n)
-          if(n==1) solo <- 1
-          if(n==2 & yrs[2]!=yrs[1]+1) solo <- rep(TRUE,2)
-          if(n>=3){
-            for(i in 2:(n-1)) if(is.na(y[i-1]) & is.na(y[i+1])) solo[i] <- TRUE
-            if(is.na(y[2])) solo[1] <- TRUE
-            if(is.na(y[n-1])) solo[n] <- TRUE
-          }
-          # add points and lines
-          points(x[solo], y[solo], pch=16, cex=cex,col=fleetcol[fleets==ifleet])
-          lines(x, y, lwd=lwd, col=fleetcol[fleets==ifleet])
-          axistable[itick,] <- c(ifleet,yval)
-          itick <- itick+1
-        }
-      }
-      
-      yval <- yval+2
-      if(itype!=1) abline(h=yval+.3,col='grey',lty=3)
-      text(mean(xlim),yval-.3,typelabels[typenames==typename],font=2)
-      #text(mean(xlim),yval,typelabels[typenames==typename],font=2)
-    }
-    axis(4,at=axistable$yval,labels=fleetnames[axistable$fleet],las=1)
-    box()
-    axis(1,at=xticks)
-  }
-
-  if(plot) plotdata()
-  if(print) {
-    file <- file.path(plotdir,"data_plot.png")
-    caption <- "Data presence by year for each fleet"
-    plotinfo <- pngfun(file=file, caption=caption)
-    plotdata()
-    dev.off()
-  }
-
-  returnlist <- list(typetable2=typetable2)
-  
-  if(!is.null(plotinfo)){
-    plotinfo$category <- "Data"
-    returnlist$plotinfo <- plotinfo
-  }
-  return(invisible(returnlist))
-}
->>>>>>> 2622cfee
+}