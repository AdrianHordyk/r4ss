#' Plot numbers-at-age related data and fits.
#'
#' Plot numbers-at-age related data and fits from Stock Synthesis output.
#' Plots include bubble plots, mean age, equilibrium age composition,
#' sex-ratio, and ageing imprecision patterns.
#'
#'
#' @param replist list created by \code{SSoutput}
#' @param subplots vector controlling which subplots to create
#' @param plot plot to active plot device?
#' @param print print to PNG files?
#' @param numbers.unit Units for numbers. Default (based on typical Stock Synthesis
#' setup) is thousands (numbers.unit=1000).
#' @param areas optional subset of areas to plot for spatial models
#' @param areanames names for areas. Default is to use Area1, Area2,...
#' @param areacols vector of colors by area
#' @param pntscalar maximum bubble size for bubble plots; each plot scaled
#' independently based on this maximum size and the values plotted. Often some
#' plots look better with one value and others with a larger or smaller value.
#' Default=2.6
#' @param bub.bg background color for bubbles
#' (no control over black border at this time)
#' @param bublegend Add legend with example bubble sizes?
#' @param period indicator of whether to make plots using numbers at age just
#' from the beginning ("B") or middle of the year ("M") (new option starting
#' with SSv3.11)
#' @param add add to existing plot? (not yet implemented)
#' @param labels vector of labels for plots (titles and axis labels)
#' @param pwidth width of plot
#' @param pheight height of plot
#' @param punits units for PNG file
#' @param res resolution for PNG file
#' @param ptsize point size for PNG file
#' @param cex.main character expansion for plot titles
#' @param plotdir directory where PNG files will be written. by default it will
#' be the directory where the model was run.
#' @param mainTitle Logical indicating if a title for the plot should be produced
#' @param verbose report progress to R GUI?
#' @author Ian Stewart, Ian Taylor
#' @export
#' @seealso \code{\link{SS_output}}, \code{\link{SS_plots}}
SSplotNumbers <-
  function(replist,subplots=1:9,
           plot=TRUE,print=FALSE,
           numbers.unit=1000,
           areas="all",
           areanames="default",
           areacols="default",
           pntscalar=2.6,
           bub.bg=gray(0.5,alpha=0.5),
           bublegend=TRUE,
           period=c("B","M"),
           add=FALSE,
           labels=c("Year",                   #1
               "Age",                           #2
               "True age (yr)",                 #3
               "SD of observed age (yr)",       #4
               "Mean observed age (yr)",        #5
               "Mean age (yr)",                 #6
               "mean age in the population",    #7
               "Ageing imprecision",            #8
               "Numbers at age at equilibrium", #9
               "Equilibrium age distribution",  #10
               "Sex ratio of numbers at age (males/females)", #11
               "Length",                        #12
               "Mean length (cm)",              #13
               "mean length (cm) in the population", #14
               "expected numbers at age",       #15
               "Beginning of year",             #16
               "Middle of year",                #17
               "expected numbers at length",   #18
               # 19 and 20 below are out of order, runumbering others would be tedious
               "Sex ratio of numbers at length (males/females)", #19
               "Sex ratio of numbers at length (females/males)"), #20
           pwidth=6.5,pheight=5.0,punits="in",res=300,ptsize=10,
           cex.main=1,
           plotdir="default",
           mainTitle=TRUE,
           verbose=TRUE)
{
  # plot various things related to numbers-at-age for Stock Synthesis

  # subfunction to write png files
  pngfun <- function(file, caption=NA){
    png(filename=file.path(plotdir, file),
        width=pwidth, height=pheight, units=punits, res=res, pointsize=ptsize)
    plotinfo <- rbind(plotinfo, data.frame(file=file, caption=caption))
    return(plotinfo)
  }
  plotinfo <- NULL

  natage    <- replist$natage
  natlen    <- replist$natlen
  if(plotdir=="default") plotdir <- replist$inputs$dir
  if(is.null(natage)){
    cat("Skipped some plots because NUMBERS_AT_AGE unavailable in report file\n",
        "     change starter file setting for 'detailed age-structured reports'\n")
  }else{
    # get more stuff from replist
    nsexes          <- replist$nsexes
    nareas          <- replist$nareas
    nseasons        <- replist$nseasons
    spawnseas       <- replist$spawnseas
    ngpatterns      <- replist$ngpatterns
    morphlist       <- replist$morphlist
    morph_indexing  <- replist$morph_indexing
    accuage         <- replist$accuage
    agebins         <- replist$agebins
    endyr           <- replist$endyr
    N_ageerror_defs <- replist$N_ageerror_defs
    AAK             <- replist$AAK
    age_error_mean  <- replist$age_error_mean
    age_error_sd    <- replist$age_error_sd
    lbinspop        <- replist$lbinspop
    nlbinspop       <- replist$nlbinspop
    recruitment_dist <- replist$recruitment_dist
    mainmorphs <- replist$mainmorphs
    SS_versionNumeric <- replist$SS_versionNumeric

    if(!"BirthSeas" %in% names(natage)){
      cat("Numbers at age plots haven't been updated to work with SS version 3.30\n")
      return()
    }

    if(areas[1]=="all"){
      areas <- 1:nareas
    }else{
      if(length(intersect(areas,1:nareas))!=length(areas)){
        stop("Input 'areas' should be 'all' or a vector of values between 1 and nareas.")
      }
    }
    if(areanames[1]=="default"){
      areanames <- paste("area",1:nareas)
    }

    if(areacols[1]=="default"){
      areacols  <- rich.colors.short(nareas)
      if(nareas > 2) areacols <- rich.colors.short(nareas+1)[-1]
    }

    if(SS_versionNumeric<=3.1){
      stop("numbers at age plots no longer supported for SS version 3.10 and earlier")
    }

    ###########
    # Numbers at age plots

    # combining across submorphs and growth patterns
    column1 <- 12
    remove <- -(1:(column1-1)) # removes first group of columns

    bseas <- unique(natage$BirthSeas)
    if(length(bseas)>1){
      cat("Numbers at age plots are for only the first birth season\n")
    }
    if(ngpatterns>1){
      cat("Numbers at age plots may not deal correctly with growth patterns:",
          "no guarantees!\n")
    }
    if(nseasons>1){
      cat("Numbers at age plots are for season 1 only\n")
    }
    for(iarea in areas){
      for(iperiod in 1:length(period)){
        for(m in 1:nsexes){
          # warning! implementation of birthseasons may not be correct in this section
          # data frame to combine values across factors
          natagetemp_all <- natage[natage$Area==iarea &
                                   natage$Gender==m &
                                   natage$Seas==1 &
                                   natage$Era!="VIRG" &
                                   !is.na(natage$"0") &
                                   natage$Yr < (endyr+2) &
                                   natage$BirthSeas==min(bseas),]
                                   # natage$Bio_Pattern==1,] # formerly filtered
          natagetemp_all <- natagetemp_all[natagetemp_all$"Beg/Mid"==period[iperiod],]
          # create data frame with 0 values to fill across submorphs
          morphlist <- unique(natagetemp_all$SubMorph)
          natagetemp0 <- natagetemp_all[natagetemp_all$SubMorph==morphlist[1] &
                                          natagetemp_all$Bio_Pattern==1,]
          for(iage in 0:accuage){
            # matrix of zeros for upcoming calculations
            natagetemp0[,column1 + iage] <- 0
          }

          for(imorph in 1:length(morphlist)){
            for(igp in 1:ngpatterns){
              natagetemp_imorph_igp <-
                natagetemp_all[natagetemp_all$SubMorph==morphlist[imorph] &
                                 natagetemp_all$Bio_Pattern==igp,]
              natagetemp0[,column1+0:accuage] <-
                natagetemp0[,column1+0:accuage] +
                  natagetemp_imorph_igp[,column1+0:accuage]
            } # end growth pattern loop
          } # end morph loop
          if(ngpatterns>0){
            natagetemp0$Bio_Pattern==999
          }

          nyrsplot <- nrow(natagetemp0)
          resx <- rep(natagetemp0$Yr, accuage+1)
          resy <- NULL
          for(i in 0:accuage){
            resy <- c(resy,rep(i,nyrsplot))
          }
          resz <- NULL
          for(i in column1+0:accuage){
            # numbers here are scaled by units
            resz <- c(resz, numbers.unit * natagetemp0[,i])
          }
          # clean up big numbers
          units <- ""
          if(max(resz) > 1e9){
            resz <- resz/1e9
            units <- "billion"
          }
          if(max(resz) > 1e6 & units==""){
            resz <- resz/1e6
            units <- "million"
          }
          if(max(resz) > 1e3 & units==""){
            resz <- resz/1e3
            units <- "thousand"
          }
          # assign unique name to data frame for area, sex (beginning of year only)
          if(iperiod==1){
            assign(paste0("natagetemp0area", iarea, "sex", m), natagetemp0)
          }
          if(m==1 & nsexes==1) sextitle <- ""
          if(m==1 & nsexes==2) sextitle <- " of females"
          if(m==2) sextitle=" of males"
          if(nareas>1) sextitle <- paste0(sextitle, " in ", areanames[iarea])
          if(!period[iperiod] %in% c("B", "M")){
            stop("'period' input to SSplotNumbers should include only 'B' or 'M'")
          }
          if(period[iperiod]=="B"){
            periodtitle <- labels[16]
            fileperiod <- "_beg"
          }
          if(period[iperiod]=="M"){
            periodtitle <- labels[17]
            fileperiod <- "_mid"
          }
          if(mainTitle) {
            plottitle1 <- paste0(periodtitle, " ", labels[15], sextitle,
                              " in (max ~ ", format(round(max(resz), 1), nsmall=1),
                              " ", units, ")")
          } else {
            plottitle1 <- ""
          }

          ### calculations related to mean age

          # removing the first columns to get just numbers
          natagetemp1 <- as.matrix(natagetemp0[,remove])
          ages <- 0:accuage
          natagetemp2 <- as.data.frame(natagetemp1)
          natagetemp2$sum <- as.vector(apply(natagetemp1,1,sum))

          # remove rows with 0 fish (i.e. no growth pattern in this area)
          natagetemp0 <- natagetemp0[natagetemp2$sum > 0, ]
          natagetemp1 <- natagetemp1[natagetemp2$sum > 0, ]
          natagetemp2 <- natagetemp2[natagetemp2$sum > 0, ]
          prodmat <- t(natagetemp1)*ages

          prodsum <- as.vector(apply(prodmat,2,sum))
          natagetemp2$sumprod <- prodsum
          natagetemp2$meanage <-
            natagetemp2$sumprod/natagetemp2$sum - (natagetemp0$BirthSeas-1)/nseasons
          natageyrs <- sort(unique(natagetemp0$Yr))
          if(iperiod==1){
            natageyrsB <- natageyrs # unique name for beginning of year
          }
          meanage <- 0*natageyrs

          for(i in 1:length(natageyrs)){
            # averaging over values within a year (depending on birth season)
            meanage[i] <- sum(natagetemp2$meanage[natagetemp0$Yr==natageyrs[i]]*
                              natagetemp2$sum[natagetemp0$Yr==natageyrs[i]])/
                                sum(natagetemp2$sum[natagetemp0$Yr==natageyrs[i]])
          }

          if(m==1 & nsexes==2){
            meanagef <- meanage # save value for females in 2 sex models
          }

          ylab <- labels[6]
          if(mainTitle) {
            plottitle2 <- paste(periodtitle,labels[7])
            if(nareas>1) plottitle2 <- paste(plottitle2,"in",areanames[iarea])
          } else {
            plottitle2 <- ""
          }

          ageBubble.fn <- function(){
            # bubble plot with line
            bubble3(x=resx, y=resy, z=resz,
                    xlab=labels[1],ylab=labels[2],
                    legend=bublegend,bg.open=bub.bg,
                    main=plottitle1,maxsize=(pntscalar+1.0),
                    las=1,cex.main=cex.main,allopen=TRUE)
            lines(natageyrs,meanage,col="red",lwd=3)
          }
          meanAge.fn <- function(){
            # mean age for males and femails
            ylim <- c(0, max(meanage, meanagef, na.rm=TRUE))
            plot(natageyrs, meanage, col="blue", lty=1, pch=4, xlab=labels[1],
                 ylim=ylim, type="o", ylab=ylab, main=plottitle2, cex.main=cex.main)
            points(natageyrs, meanagef, col="red", lty=2, pch=1, type="o")
            legend("bottomleft", bty="n", c("Females", "Males"), lty=c(2, 1),
                   pch=c(1, 4), col = c("red", "blue"))
          }
          if(plot){
            if(1 %in% subplots) ageBubble.fn()
            if(2 %in% subplots & m==2 & nsexes==2){
              meanAge.fn()
            }
          }
          if(print){
            filepartsex <- paste0("_sex", m)
            filepartarea <- ""
            if(nareas > 1){
              filepartarea <- paste0("_", areanames[iarea])
            }
            if(1 %in% subplots){
<<<<<<< HEAD
              file <- paste0(plotdir, "/numbers1", filepartarea, filepartsex,
                             fileperiod, ".png")
=======
              file <- paste0("numbers1",filepartarea,filepartsex,fileperiod,
                            ".png")
>>>>>>> 6a9f1049
              caption <- plottitle1
              plotinfo <- pngfun(file=file, caption=caption)
              ageBubble.fn()
              dev.off()
            }
            # make 2-sex plot after looping over both sexes
            if(2 %in% subplots & m==2 & nsexes==2){
<<<<<<< HEAD
              file <- paste0(plotdir, "/numbers2_meanage", filepartarea,
                             fileperiod, ".png", sep="")
=======
              file <- paste0("numbers2_meanage",filepartarea,fileperiod,
                            ".png")
>>>>>>> 6a9f1049
              caption <- plottitle2
              plotinfo <- pngfun(file=file, caption=caption)
              meanAge.fn()
              dev.off()
            }
          } # end printing to PNG file
        } # end gender loop
      } # end period loop
    } # end area loop
    if(nsexes>1){
      for(iarea in areas){
        if(mainTitle) {
          plottitle3 <- paste0(labels[11], sep="")
          if(nareas > 1){
            plottitle3 <- paste0(plottitle3, " for ", areanames[iarea])
          }
        } else {
          plottitle3 <- ""
        }
        # get objects that were assigned earlier
        natagef <- get(paste0("natagetemp0area", iarea, "sex", 1))
        natagem <- get(paste0("natagetemp0area", iarea, "sex", 2))
        natagefyrs <- natagef$Yr
        natageratio <- as.matrix(natagem[,remove]/natagef[,remove])
        natageratio[is.nan(natageratio)] <- NA
        if(diff(range(natageratio,finite=TRUE))!=0){
          numbersRatioAge.fn <- function(...){
            contour(natagefyrs, 0:accuage, natageratio, xaxs="i", yaxs="i",
                    xlab=labels[1], ylab=labels[2], main=plottitle3,
                    cex.main=cex.main, ...)
          }
          if(plot & 3 %in% subplots){
            numbersRatioAge.fn(labcex=1)
          }
          if(print & 3 %in% subplots){
            filepart <- ""
<<<<<<< HEAD
            if(nareas > 1) filepart <- paste0("_", areanames[iarea], filepart)
            file <- paste0(plotdir, "/numbers3_ratio_age", filepart, ".png")
=======
            if(nareas > 1) filepart <- paste("_",areanames[iarea],filepart,sep="")
            file <- paste0("numbers3_ratio_age",filepart,".png")
>>>>>>> 6a9f1049
            caption <- plottitle3
            plotinfo <- pngfun(file=file, caption=caption)
            numbersRatioAge.fn(labcex=0.4)
            dev.off()}
        }else{
          cat("skipped sex ratio contour plot because ratio=1 for all ages and years\n")
        }
      } # end area loop
    } # end if nsexes>1


    ##########
    # repeat code above for numbers at length
    if(length(intersect(6:7, subplots))>1) # do these numbers at length plots
    {
      column1 <- column1 - 1 # because index of lengths starts at 1, not 0 as in ages

      for(iarea in areas){
        for(iperiod in 1:length(period)){
          for(m in 1:nsexes){
            # warning! implementation of birthseasons may not be correct in this section
            # data frame to combine values across factors
            natlentemp_all <- natlen[natlen$Area==iarea &
                                     natlen$Gender==m &
                                     natlen$Seas==1 &
                                     natlen$Era!="VIRG" &
                                     natlen$Yr < (endyr+2) &
                                     natlen$BirthSeas==min(bseas),]
                                     # natlen$Bio_Pattern==1,] # formerly filtered
            natlentemp_all <- natlentemp_all[natlentemp_all$"Beg/Mid"==period[iperiod],]

            # create data frame with 0 values to fill across submorphs
            morphlist <- unique(natlentemp_all$SubMorph)
            natlentemp0 <- natlentemp_all[natlentemp_all$SubMorph==morphlist[1] &
                                            natlentemp_all$Bio_Pattern==1,]
            for(ilen in 1:nlbinspop){
              # matrix of zeros for upcoming calculations
              natlentemp0[,column1 + ilen] <- 0
            }

            for(imorph in 1:length(morphlist)){
              for(igp in 1:ngpatterns){
                natlentemp_imorph_igp <-
                  natlentemp_all[natlentemp_all$SubMorph==morphlist[imorph] &
                                   natlentemp_all$Bio_Pattern==igp,]
                natlentemp0[,column1+1:nlbinspop] <-
                  natlentemp0[,column1+1:nlbinspop] +
                    natlentemp_imorph_igp[,column1+1:nlbinspop]
              } # end growth pattern loop
            } # end morph loop
            if(ngpatterns>0) natlentemp0$Bio_Pattern==999

            nyrsplot <- nrow(natlentemp0)
            resx <- rep(natlentemp0$Yr, nlbinspop)
            resy <- NULL
            for(ilen in 1:nlbinspop) resy <- c(resy,rep(lbinspop[ilen],nyrsplot))
            resz <- NULL
            for(ilen in column1+1:nlbinspop){
              # numbers here are scaled by units
              resz <- c(resz, numbers.unit * natlentemp0[,ilen])
            }
            # clean up big numbers
            units <- ""
            if(max(resz) > 1e9){
              resz <- resz/1e9
              units <- "billion"
            }
            if(max(resz) > 1e6 & units==""){
              resz <- resz/1e6
              units <- "million"
            }
            if(max(resz) > 1e3 & units==""){
              resz <- resz/1e3
              units <- "thousand"
            }

            # assign unique name to data frame for area, sex
            assign(paste0("natlentemp0area", iarea, "sex", m), natlentemp0)

            if(m==1 & nsexes==1) sextitle <- ""
            if(m==1 & nsexes==2) sextitle <- " of females"
            if(m==2) sextitle=" of males"
            if(nareas>1) sextitle <- paste0(sextitle," in ",areanames[iarea])
            if(period[iperiod]=="B") periodtitle <- labels[16] else
            if(period[iperiod]=="M") periodtitle <- labels[17] else
            stop("'period' input to SSplotNumbers should include only 'B' or 'M'")
            if(mainTitle) {
              plottitle1 <- paste0(periodtitle, " ", labels[18], sextitle,
                                " in (max ~ ",format(round(max(resz),1),nsmall=1),
                                " ",units,")")
            } else {
              plottitle1 <- ""
            }

            ### calculations related to mean len

            # removing the first columns to get just numbers
            natlentemp1 <- as.matrix(natlentemp0[,remove])
            natlentemp2 <- as.data.frame(natlentemp1)
            natlentemp2$sum <- as.vector(apply(natlentemp1,1,sum))

            # remove rows with 0 fish (i.e. no growth pattern in this area)
            natlentemp0 <- natlentemp0[natlentemp2$sum > 0, ]
            natlentemp1 <- natlentemp1[natlentemp2$sum > 0, ]
            natlentemp2 <- natlentemp2[natlentemp2$sum > 0, ]
            prodmat <- t(natlentemp1)*lbinspop

            prodsum <- as.vector(apply(prodmat,2,sum))
            natlentemp2$sumprod <- prodsum
            natlentemp2$meanlen <-
              natlentemp2$sumprod/natlentemp2$sum - (natlentemp0$BirthSeas-1)/nseasons
            natlenyrs <- sort(unique(natlentemp0$Yr))
            if(iperiod==1) natlenyrsB <- natlenyrs # unique name for beginning of year

            meanlen <- 0*natlenyrs
            for(i in 1:length(natlenyrs)){
              # averaging over values within a year (depending on birth season)
              meanlen[i] <-
                sum(natlentemp2$meanlen[natlentemp0$Yr==natlenyrs[i]]*
                      natlentemp2$sum[natlentemp0$Yr==natlenyrs[i]])/
                  sum(natlentemp2$sum[natlentemp0$Yr==natlenyrs[i]])}

            if(m==1 & nsexes==2){
              meanlenf <- meanlenf <- meanlen # save value for females in 2 sex models
            }

            ylab <- labels[13]
            if(mainTitle) {
              plottitle2 <- paste(periodtitle,labels[14])
              if(nareas>1) plottitle2 <- paste(plottitle2,"in",areanames[iarea])
            } else {
              plottitle2 <- ""
            }

            lenBubble.fn <- function(){
              # bubble plot with line
              bubble3(x=resx, y=resy, z=resz,
                      xlab=labels[1],ylab=labels[12],
                      legend=bublegend,bg.open=bub.bg,
                      main=plottitle1,maxsize=(pntscalar+1.0),
                      las=1,cex.main=cex.main,allopen=TRUE)
              lines(natlenyrs,meanlen,col="red",lwd=3)
            }
            meanLen.fn <- function(){
              # mean length for males and females
              ylim <- c(0, max(meanlen, meanlenf))
              plot(natlenyrs,meanlen,col="blue",lty=1,pch=4,xlab=labels[1],ylim=ylim,
                   type="o",ylab=ylab,main=plottitle2,cex.main=cex.main)
              points(natlenyrs,meanlenf,col="red",lty=2,pch=1,type="o")
              legend("bottomleft",bty="n", c("Females","Males"), lty=c(2,1), pch=c(1,4), col = c("red","blue"))
            }
            if(plot){
              if(6 %in% subplots) lenBubble.fn()
              if(7 %in% subplots & m==2 & nsexes==2) meanLen.fn()
            }
            if(print){
              filepartsex <- paste0("_sex",m)
              filepartarea <- ""
              if(nareas > 1){
                filepartarea <- paste0("_",areanames[iarea])
              }
              if(6 %in% subplots){
<<<<<<< HEAD
                file <- paste0(plotdir, "/numbers6_len", filepartarea,
                               filepartsex, ".png")
=======
                file <- paste0("numbers6_len",filepartarea,filepartsex,".png")
>>>>>>> 6a9f1049
                caption <- plottitle1
                plotinfo <- pngfun(file=file, caption=caption)
                lenBubble.fn()
                dev.off()
              }
              # make 2-sex plot after looping over both sexes
              if(7 %in% subplots & m==2 & nsexes==2){
<<<<<<< HEAD
                file <- paste0(plotdir, "/numbers7_meanlen", filepartarea, ".png")
=======
                file <- paste0("numbers7_meanlen",filepartarea,".png")
>>>>>>> 6a9f1049
                caption <- plottitle2
                plotinfo <- pngfun(file=file, caption=caption)
                meanLen.fn()
                dev.off()
              }
            } # end printing of plot 14
          } # end gender loop
        } # end period loop
      } # end area loop

      if(nsexes>1){
        for(iarea in areas){
          # get objects that were assigned earlier
          natlenf <- get(paste0("natlentemp0area", iarea, "sex", 1))
          natlenm <- get(paste0("natlentemp0area", iarea, "sex", 2))
          natlenratio <- as.matrix(natlenm[, remove]/natlenf[, remove])
          if(diff(range(natlenratio, finite=TRUE))!=0){
            numbersRatioLen.fn <- function(males.to.females=TRUE, ...){
              if(mainTitle) {
                if(males.to.females){
                  main <- labels[19]
                  z <- natlenratio
                }else{
                  main <- labels[20]
                  z <- 1/natlenratio
                }
                if(nareas > 1){
                  main <- paste0(main, " for ", areanames[iarea])
                }
              } else {
                main <- ""
              }

              contour(natlenyrsB, lbinspop, z,
                      xaxs="i", yaxs="i", xlab=labels[1], ylab=labels[12],
                      main=main, cex.main=cex.main, ...)
            }
            if(plot & 8 %in% subplots){
              numbersRatioLen.fn(males.to.females=TRUE, labcex=1)
            }
            if(plot & 9 %in% subplots){
              numbersRatioLen.fn(males.to.females=FALSE, labcex=1)
            }
            if(print & 8 %in% subplots){
              filepart <- ""
<<<<<<< HEAD
              if(nareas > 1){
                filepart <- paste0("_", areanames[iarea], filepart)
              }
              file <- paste0(plotdir, "/numbers8_ratio_len1", filepart, ".png")
=======
              if(nareas > 1) filepart <- paste("_",areanames[iarea],filepart,sep="")
              file <- paste0("numbers8_ratio_len1",filepart,".png")
>>>>>>> 6a9f1049
              caption <- labels[19]
              plotinfo <- pngfun(file=file, caption=caption)
              numbersRatioLen.fn(labcex=0.4)
              dev.off()
            }
            if(print & 9 %in% subplots){
              filepart <- ""
<<<<<<< HEAD
              if(nareas > 1){
                filepart <- paste0("_", areanames[iarea], filepart)
              }
              file <- paste0(plotdir, "/numbers8_ratio_len2", filepart, ".png")
=======
              if(nareas > 1) filepart <- paste("_",areanames[iarea],filepart,sep="")
              file <- paste0("numbers8_ratio_len2",filepart,".png")
>>>>>>> 6a9f1049
              caption <- labels[20]
              plotinfo <- pngfun(file=file, caption=caption)
              numbersRatioLen.fn(labcex=0.4)
              dev.off()
            }
          }else{
            cat("skipped sex ratio contour plot because ratio=1",
                "for all lengths and years\n")
          }
        } # end area loop
      } # end if nsexes>1

    } # end numbers at length plots

    ##########
    # plot of equilibrium age composition by gender and area
    equilibfun <- function(){
      equilage <- natage[natage$Era=="VIRG", ]
      equilage <- equilage[as.vector(apply(equilage[, remove], 1, sum))>0, ]


      BirthSeas <- spawnseas
      if(!(spawnseas %in% bseas)) BirthSeas <- min(bseas)
      if(length(bseas)>1){
        cat("showing equilibrium age for first birth season", BirthSeas, "\n")
      }

      if(mainTitle) {
        pt1 <- labels[10]
      } else {
        pt1 <- ""
      }

      plot(0, type='n', xlim=c(0, accuage),
           ylim=c(0, 1.05*max(equilage[equilage$BirthSeas==BirthSeas
             & equilage$Seas==BirthSeas, remove])),
           xaxs='i', yaxs='i', xlab='Age', ylab=labels[9], main=pt1, cex.main=cex.main)

      # now fill in legend
      legendlty <- NULL
      legendcol <- NULL
      legendlegend <- NULL
      for(iarea in areas){
        for(m in 1:nsexes){
          equilagetemp <- equilage[equilage$Area==iarea & equilage$Gender==m
                                   & equilage$BirthSeas==BirthSeas
                                   & equilage$Seas==BirthSeas, ]
          if(nrow(equilagetemp)>1){
            cat("in plot of equilibrium age composition by gender and area\n",
                "multiple morphs are not supported,",
                "using first row from choices below\n")
            print(equilagetemp[, 1:10])
          }
          equilagetemp <- equilagetemp[1, remove]
          lines(0:accuage, equilagetemp, lty=m, lwd=3, col=areacols[iarea])
          legendlty <- c(legendlty, m)
          legendcol <- c(legendcol, areacols[iarea])

          if(m==1 & nsexes==1) sextitle <- ""
          if(m==1 & nsexes==2) sextitle <- "Females"
          if(m==2) sextitle="Males"
          if(nareas>1){
            sextitle <- paste0(sextitle, " in ", areanames[iarea])
          }
          legendlegend <- c(legendlegend, sextitle)
        }
      }
      if(length(legendlegend)>1){
        legend("topright", legend=legendlegend, col=legendcol, lty=legendlty, lwd=3)
      }
    }

    if(plot & 4 %in% subplots){
      equilibfun()
    }
    if(print & 4 %in% subplots){
<<<<<<< HEAD
      file=paste0(plotdir, "/numbers4_equilagecomp.png")
=======
      file <- "numbers4_equilagecomp.png"
>>>>>>> 6a9f1049
      caption <- labels[10]
      plotinfo <- pngfun(file=file, caption=caption)
      equilibfun()
      dev.off()
    } # end print to PNG

    # plot the ageing imprecision for all age methods
    if(N_ageerror_defs > 0){
      xvals <- age_error_sd$age + 0.5
      yvals <- age_error_sd[, -1]
      ylim <- c(0, max(yvals))
      if(N_ageerror_defs == 1){
        colvec <- "black"
      }else{
        colvec <- rich.colors.short(N_ageerror_defs)
      }

      if(mainTitle) {
        pt1 <- labels[8]
      } else {
        pt1 <- ""
      }

      ageingfun <- function(){
        matplot(xvals, yvals, ylim=ylim, type="o", pch=1, lty=1, col=colvec,
                xlab=labels[3], ylab=labels[4], main=pt1, cex.main=cex.main)
        abline(h=0, col="grey") # grey line at 0
        legend('topleft', bty='n', pch=1, lty=1, col=colvec,
               # more columns for crazy models like hake with many ageing matrices
               ncol=ifelse(N_ageerror_defs<20, 1, 2),
               legend=paste("Ageing method", 1:N_ageerror_defs))
      }

      # check for bias in ageing error pattern
      ageingbias <- age_error_mean[, -1] - (age_error_mean$age+0.5)

      if(mean(ageingbias==0)!=1){
        ageingfun2 <- function(){
          yvals <- age_error_mean[, -1]
          ylim <- c(0, max(yvals))
          matplot(xvals, yvals, ylim=ylim, type="o", pch=1, lty=1, col=colvec,
                  xlab=labels[3], ylab=labels[5], main=pt1)
          abline(h=0, col="grey") # grey line at 0
          abline(0, 1, col="grey") # grey line with slope = 1
          legend('topleft', bty='n', pch=1, lty=1, col=colvec,
                 # more columns for crazy models like hake with many ageing matrices
                 ncol=ifelse(N_ageerror_defs<20, 1, 2),
                 legend=paste("Ageing method", 1:N_ageerror_defs))
        }
      }

      ageing_matrix_fun <- function(i_ageerror_def){
        ## function to make shaded image illustrating true vs. obs. age

        # change label from "Mean observered age" to "Observed age"
        # this could be additional input instead
        ylab <- gsub(pattern="Mean o", replacement="O", x=labels[5])
        # take subset of age-age-key that for particular method
        # but only the rows for females because males should always be identical
        agebins.tmp <- sort(unique(as.numeric(dimnames(AAK)$ObsAgeBin)))
        z <- t(AAK[i_ageerror_def, rev(1:length(agebins.tmp)), ])
        # make image
        image(x=as.numeric(rownames(z)),
              y=as.numeric(colnames(z)),
              z=z,
              xlab=labels[3],
              ylab=ylab,
              main=paste0(pt1, ": matrix for method ", i_ageerror_def), axes=FALSE)
        if(accuage<=40){
          axis(1, at=0:accuage)
          axis(2, at=agebins.tmp, las=2)
        }
        if(accuage>40){
          axis(1, at=0:accuage, labels=rep("", accuage+1))
          axis(1, at=seq(0, accuage, 5))
          axis(2, at=agebins.tmp, labels=rep("", length(agebins.tmp)))
          axis(2, at=agebins.tmp[agebins.tmp %in% seq(0, accuage, 5)], las=2)
        }
        box()
      }

      # run functions to make requested plots

      if(plot & 5 %in% subplots){
        # make plots of age error standard deviations
        ageingfun()
        # make plots of age error means
        if(mean(ageingbias==0)!=1) ageingfun2()
        # make plots of age error matrices
        for(i_ageerror_def in 1:N_ageerror_defs){
          ageing_matrix_fun(i_ageerror_def)
        }
      }
      if(print & 5 %in% subplots){
        # make files with plots of age error standard deviations
<<<<<<< HEAD
        file <- paste0(plotdir, "/numbers5_ageerrorSD.png")
        caption <- paste0(labels[8], ": ", labels[4])
=======
        file <- "numbers5_ageerrorSD.png"
        caption <- paste(labels[8], ": ", labels[4], sep="")
>>>>>>> 6a9f1049
        plotinfo <- pngfun(file=file, caption=caption)
        ageingfun()
        dev.off()

        # make files with plots of age error means
        if(mean(ageingbias==0)!=1){
<<<<<<< HEAD
          file <- paste0(plotdir, "/numbers5_ageerrorMeans.png")
          caption <- paste0(labels[8], ": ", labels[5])
=======
          file <- "numbers5_ageerrorMeans.png"
          caption <- paste(labels[8], ": ", labels[5], sep="")
>>>>>>> 6a9f1049
          plotinfo <- pngfun(file=file, caption=caption)
          ageingfun2()
          dev.off()
        }

        # make files with plots of age error matrices
        for(i_ageerror_def in 1:N_ageerror_defs){
<<<<<<< HEAD
          file <- paste0(plotdir, "/numbers5_ageerror_matrix_",
                        i_ageerror_def, ".png")
          caption <- paste0(labels[8], ": matrix for method ", i_ageerror_def)
          caption <- paste0(caption,
                           " <br>(White = 1.0, Orange = 0.5, Red = 0.0)")
=======
          file <- paste0("numbers5_ageerror_matrix_", i_ageerror_def,".png")
          caption <- paste(labels[8], ": matrix for method ", i_ageerror_def, sep="")
          caption <- paste(caption,
                           "<br>(White = 1.0, Orange = 0.5, Red = 0.0)")
>>>>>>> 6a9f1049
          plotinfo <- pngfun(file=file, caption=caption)
          ageingfun()
          ageing_matrix_fun(i_ageerror_def)
          dev.off()
        } # end loop over ageing error methods

      } # end print to PNG
    } # end if AAK
  } # end if data available
  if(!is.null(plotinfo)) plotinfo$category <- "Numbers"
  return(invisible(plotinfo))
} # end function<|MERGE_RESOLUTION|>--- conflicted
+++ resolved
@@ -1,10 +1,10 @@
 #' Plot numbers-at-age related data and fits.
-#'
+#' 
 #' Plot numbers-at-age related data and fits from Stock Synthesis output.
 #' Plots include bubble plots, mean age, equilibrium age composition,
 #' sex-ratio, and ageing imprecision patterns.
-#'
-#'
+#' 
+#' 
 #' @param replist list created by \code{SSoutput}
 #' @param subplots vector controlling which subplots to create
 #' @param plot plot to active plot device?
@@ -52,26 +52,25 @@
            period=c("B","M"),
            add=FALSE,
            labels=c("Year",                   #1
-               "Age",                           #2
-               "True age (yr)",                 #3
-               "SD of observed age (yr)",       #4
-               "Mean observed age (yr)",        #5
-               "Mean age (yr)",                 #6
-               "mean age in the population",    #7
-               "Ageing imprecision",            #8
-               "Numbers at age at equilibrium", #9
-               "Equilibrium age distribution",  #10
-               "Sex ratio of numbers at age (males/females)", #11
-               "Length",                        #12
-               "Mean length (cm)",              #13
-               "mean length (cm) in the population", #14
-               "expected numbers at age",       #15
-               "Beginning of year",             #16
-               "Middle of year",                #17
-               "expected numbers at length",   #18
-               # 19 and 20 below are out of order, runumbering others would be tedious
-               "Sex ratio of numbers at length (males/females)", #19
-               "Sex ratio of numbers at length (females/males)"), #20
+             "Age",                           #2
+             "True age (yr)",                 #3
+             "SD of observed age (yr)",       #4
+             "Mean observed age (yr)",        #5
+             "Mean age (yr)",                 #6
+             "mean age in the population",    #7
+             "Ageing imprecision",            #8
+             "Numbers at age at equilibrium", #9
+             "Equilibrium age distribution",  #10
+             "Sex ratio of numbers at age (males/females)", #11
+             "Length",                        #12
+             "Mean length (cm)",              #13
+             "mean length (cm) in the population", #14
+             "expected numbers at age",       #15
+             "Beginning of year",             #16
+             "Middle of year",                #17
+             "expected numbers at length",   #18
+             "Sex ratio of numbers at length (males/females)", #19 (out of order, but I don't feel like runumbering)
+             "Sex ratio of numbers at length (females/males)"), #20 (out of order, but I don't feel like runumbering)
            pwidth=6.5,pheight=5.0,punits="in",res=300,ptsize=10,
            cex.main=1,
            plotdir="default",
@@ -114,33 +113,31 @@
     lbinspop        <- replist$lbinspop
     nlbinspop       <- replist$nlbinspop
     recruitment_dist <- replist$recruitment_dist
+    # this logic is now out of date, not sure why it wasn't coming from replist anyway
+    #mainmorphs <- morph_indexing$Index[morph_indexing$Bseas==1 & morph_indexing$Sub_Morph_Dist==max(morph_indexing$Sub_Morph_Dist)]
     mainmorphs <- replist$mainmorphs
-    SS_versionNumeric <- replist$SS_versionNumeric
 
     if(!"BirthSeas" %in% names(natage)){
       cat("Numbers at age plots haven't been updated to work with SS version 3.30\n")
       return()
     }
 
+
+    SS_versionshort <- toupper(substr(replist$SS_version,1,8))
+
     if(areas[1]=="all"){
       areas <- 1:nareas
-    }else{
-      if(length(intersect(areas,1:nareas))!=length(areas)){
+    }else{ if(length(intersect(areas,1:nareas))!=length(areas)){
         stop("Input 'areas' should be 'all' or a vector of values between 1 and nareas.")
-      }
-    }
-    if(areanames[1]=="default"){
-      areanames <- paste("area",1:nareas)
-    }
+    }}
+    if(areanames[1]=="default") areanames <- paste("area",1:nareas)
 
     if(areacols[1]=="default"){
       areacols  <- rich.colors.short(nareas)
       if(nareas > 2) areacols <- rich.colors.short(nareas+1)[-1]
     }
 
-    if(SS_versionNumeric<=3.1){
-      stop("numbers at age plots no longer supported for SS version 3.10 and earlier")
-    }
+    if(SS_versionshort==c("SS-V3.10")) stop("numbers at age plots no longer supported for SS-V3.10 and earlier")
 
     ###########
     # Numbers at age plots
@@ -150,16 +147,9 @@
     remove <- -(1:(column1-1)) # removes first group of columns
 
     bseas <- unique(natage$BirthSeas)
-    if(length(bseas)>1){
-      cat("Numbers at age plots are for only the first birth season\n")
-    }
-    if(ngpatterns>1){
-      cat("Numbers at age plots may not deal correctly with growth patterns:",
-          "no guarantees!\n")
-    }
-    if(nseasons>1){
-      cat("Numbers at age plots are for season 1 only\n")
-    }
+    if(length(bseas)>1) cat("Numbers at age plots are for only the first birth season\n")
+    if(ngpatterns>1) cat("Numbers at age plots may not deal correctly with growth patterns: no guarantees!\n")
+    if(nseasons>1) cat("Numbers at age plots are for season 1 only\n")
     for(iarea in areas){
       for(iperiod in 1:length(period)){
         for(m in 1:nsexes){
@@ -176,33 +166,22 @@
           natagetemp_all <- natagetemp_all[natagetemp_all$"Beg/Mid"==period[iperiod],]
           # create data frame with 0 values to fill across submorphs
           morphlist <- unique(natagetemp_all$SubMorph)
-          natagetemp0 <- natagetemp_all[natagetemp_all$SubMorph==morphlist[1] &
-                                          natagetemp_all$Bio_Pattern==1,]
-          for(iage in 0:accuage){
-            # matrix of zeros for upcoming calculations
-            natagetemp0[,column1 + iage] <- 0
-          }
+          natagetemp0 <- natagetemp_all[natagetemp_all$SubMorph==morphlist[1] & natagetemp_all$Bio_Pattern==1,]
+          for(iage in 0:accuage) natagetemp0[,column1 + iage] <- 0 # matrix of zeros for upcoming calculations
 
           for(imorph in 1:length(morphlist)){
             for(igp in 1:ngpatterns){
-              natagetemp_imorph_igp <-
-                natagetemp_all[natagetemp_all$SubMorph==morphlist[imorph] &
-                                 natagetemp_all$Bio_Pattern==igp,]
-              natagetemp0[,column1+0:accuage] <-
-                natagetemp0[,column1+0:accuage] +
-                  natagetemp_imorph_igp[,column1+0:accuage]
+              natagetemp_imorph_igp <- natagetemp_all[natagetemp_all$SubMorph==morphlist[imorph] &
+                                                      natagetemp_all$Bio_Pattern==igp,]
+              natagetemp0[,column1+0:accuage] <- natagetemp0[,column1+0:accuage] + natagetemp_imorph_igp[,column1+0:accuage]
             } # end growth pattern loop
           } # end morph loop
-          if(ngpatterns>0){
-            natagetemp0$Bio_Pattern==999
-          }
+          if(ngpatterns>0) natagetemp0$Bio_Pattern==999
 
           nyrsplot <- nrow(natagetemp0)
           resx <- rep(natagetemp0$Yr, accuage+1)
           resy <- NULL
-          for(i in 0:accuage){
-            resy <- c(resy,rep(i,nyrsplot))
-          }
+          for(i in 0:accuage) resy <- c(resy,rep(i,nyrsplot))
           resz <- NULL
           for(i in column1+0:accuage){
             # numbers here are scaled by units
@@ -224,13 +203,13 @@
           }
           # assign unique name to data frame for area, sex (beginning of year only)
           if(iperiod==1){
-            assign(paste0("natagetemp0area", iarea, "sex", m), natagetemp0)
+            assign(paste("natagetemp0area",iarea,"sex",m,sep=""),natagetemp0)
           }
           if(m==1 & nsexes==1) sextitle <- ""
           if(m==1 & nsexes==2) sextitle <- " of females"
           if(m==2) sextitle=" of males"
-          if(nareas>1) sextitle <- paste0(sextitle, " in ", areanames[iarea])
-          if(!period[iperiod] %in% c("B", "M")){
+          if(nareas>1) sextitle <- paste(sextitle," in ",areanames[iarea],sep="")
+          if(!period[iperiod] %in% c("B","M")){
             stop("'period' input to SSplotNumbers should include only 'B' or 'M'")
           }
           if(period[iperiod]=="B"){
@@ -242,17 +221,15 @@
             fileperiod <- "_mid"
           }
           if(mainTitle) {
-            plottitle1 <- paste0(periodtitle, " ", labels[15], sextitle,
-                              " in (max ~ ", format(round(max(resz), 1), nsmall=1),
-                              " ", units, ")")
+            plottitle1 <- paste(periodtitle, " ", labels[15], sextitle,
+                              " in (max ~ ",format(round(max(resz),1),nsmall=1),
+                              " ",units,")",sep="")
           } else {
             plottitle1 <- ""
           }
 
-          ### calculations related to mean age
-
-          # removing the first columns to get just numbers
-          natagetemp1 <- as.matrix(natagetemp0[,remove])
+          # calculations related to mean age
+          natagetemp1 <- as.matrix(natagetemp0[,remove]) # removing the first columns to get just numbers
           ages <- 0:accuage
           natagetemp2 <- as.data.frame(natagetemp1)
           natagetemp2$sum <- as.vector(apply(natagetemp1,1,sum))
@@ -265,24 +242,18 @@
 
           prodsum <- as.vector(apply(prodmat,2,sum))
           natagetemp2$sumprod <- prodsum
-          natagetemp2$meanage <-
-            natagetemp2$sumprod/natagetemp2$sum - (natagetemp0$BirthSeas-1)/nseasons
+          natagetemp2$meanage <- natagetemp2$sumprod/natagetemp2$sum - (natagetemp0$BirthSeas-1)/nseasons
           natageyrs <- sort(unique(natagetemp0$Yr))
-          if(iperiod==1){
-            natageyrsB <- natageyrs # unique name for beginning of year
-          }
+          if(iperiod==1) natageyrsB <- natageyrs # unique name for beginning of year
           meanage <- 0*natageyrs
 
-          for(i in 1:length(natageyrs)){
-            # averaging over values within a year (depending on birth season)
+          for(i in 1:length(natageyrs)){ # averaging over values within a year (depending on birth season)
             meanage[i] <- sum(natagetemp2$meanage[natagetemp0$Yr==natageyrs[i]]*
                               natagetemp2$sum[natagetemp0$Yr==natageyrs[i]])/
                                 sum(natagetemp2$sum[natagetemp0$Yr==natageyrs[i]])
           }
 
-          if(m==1 & nsexes==2){
-            meanagef <- meanage # save value for females in 2 sex models
-          }
+          if(m==1 & nsexes==2) meanagef <- meanage # save value for females in 2 sex models
 
           ylab <- labels[6]
           if(mainTitle) {
@@ -304,32 +275,21 @@
           meanAge.fn <- function(){
             # mean age for males and femails
             ylim <- c(0, max(meanage, meanagef, na.rm=TRUE))
-            plot(natageyrs, meanage, col="blue", lty=1, pch=4, xlab=labels[1],
-                 ylim=ylim, type="o", ylab=ylab, main=plottitle2, cex.main=cex.main)
-            points(natageyrs, meanagef, col="red", lty=2, pch=1, type="o")
-            legend("bottomleft", bty="n", c("Females", "Males"), lty=c(2, 1),
-                   pch=c(1, 4), col = c("red", "blue"))
+            plot(natageyrs,meanage,col="blue",lty=1,pch=4,xlab=labels[1],ylim=ylim,type="o",ylab=ylab,main=plottitle2,cex.main=cex.main)
+            points(natageyrs,meanagef,col="red",lty=2,pch=1,type="o")
+            legend("bottomleft",bty="n", c("Females","Males"), lty=c(2,1), pch=c(1,4), col = c("red","blue"))
           }
           if(plot){
             if(1 %in% subplots) ageBubble.fn()
-            if(2 %in% subplots & m==2 & nsexes==2){
-              meanAge.fn()
-            }
+            if(2 %in% subplots & m==2 & nsexes==2) meanAge.fn()
           }
           if(print){
-            filepartsex <- paste0("_sex", m)
+            filepartsex <- paste("_sex",m,sep="")
             filepartarea <- ""
-            if(nareas > 1){
-              filepartarea <- paste0("_", areanames[iarea])
-            }
+            if(nareas > 1) filepartarea <- paste("_",areanames[iarea],sep="")
             if(1 %in% subplots){
-<<<<<<< HEAD
-              file <- paste0(plotdir, "/numbers1", filepartarea, filepartsex,
-                             fileperiod, ".png")
-=======
               file <- paste0("numbers1",filepartarea,filepartsex,fileperiod,
                             ".png")
->>>>>>> 6a9f1049
               caption <- plottitle1
               plotinfo <- pngfun(file=file, caption=caption)
               ageBubble.fn()
@@ -337,13 +297,8 @@
             }
             # make 2-sex plot after looping over both sexes
             if(2 %in% subplots & m==2 & nsexes==2){
-<<<<<<< HEAD
-              file <- paste0(plotdir, "/numbers2_meanage", filepartarea,
-                             fileperiod, ".png", sep="")
-=======
               file <- paste0("numbers2_meanage",filepartarea,fileperiod,
                             ".png")
->>>>>>> 6a9f1049
               caption <- plottitle2
               plotinfo <- pngfun(file=file, caption=caption)
               meanAge.fn()
@@ -356,37 +311,29 @@
     if(nsexes>1){
       for(iarea in areas){
         if(mainTitle) {
-          plottitle3 <- paste0(labels[11], sep="")
-          if(nareas > 1){
-            plottitle3 <- paste0(plottitle3, " for ", areanames[iarea])
-          }
+          plottitle3 <- paste(labels[11],sep="")
+          if(nareas > 1) plottitle3 <- paste(plottitle3," for ",areanames[iarea],sep="")
         } else {
           plottitle3 <- ""
         }
-        # get objects that were assigned earlier
-        natagef <- get(paste0("natagetemp0area", iarea, "sex", 1))
-        natagem <- get(paste0("natagetemp0area", iarea, "sex", 2))
+
+        natagef <- get(paste("natagetemp0area",iarea,"sex",1,sep=""))
+        natagem <- get(paste("natagetemp0area",iarea,"sex",2,sep=""))
         natagefyrs <- natagef$Yr
         natageratio <- as.matrix(natagem[,remove]/natagef[,remove])
         natageratio[is.nan(natageratio)] <- NA
         if(diff(range(natageratio,finite=TRUE))!=0){
           numbersRatioAge.fn <- function(...){
-            contour(natagefyrs, 0:accuage, natageratio, xaxs="i", yaxs="i",
-                    xlab=labels[1], ylab=labels[2], main=plottitle3,
-                    cex.main=cex.main, ...)
+            contour(natagefyrs,0:accuage,natageratio,xaxs="i",yaxs="i",xlab=labels[1],ylab=labels[2],
+              main=plottitle3,cex.main=cex.main,...)
           }
           if(plot & 3 %in% subplots){
             numbersRatioAge.fn(labcex=1)
           }
           if(print & 3 %in% subplots){
             filepart <- ""
-<<<<<<< HEAD
-            if(nareas > 1) filepart <- paste0("_", areanames[iarea], filepart)
-            file <- paste0(plotdir, "/numbers3_ratio_age", filepart, ".png")
-=======
             if(nareas > 1) filepart <- paste("_",areanames[iarea],filepart,sep="")
             file <- paste0("numbers3_ratio_age",filepart,".png")
->>>>>>> 6a9f1049
             caption <- plottitle3
             plotinfo <- pngfun(file=file, caption=caption)
             numbersRatioAge.fn(labcex=0.4)
@@ -420,21 +367,14 @@
 
             # create data frame with 0 values to fill across submorphs
             morphlist <- unique(natlentemp_all$SubMorph)
-            natlentemp0 <- natlentemp_all[natlentemp_all$SubMorph==morphlist[1] &
-                                            natlentemp_all$Bio_Pattern==1,]
-            for(ilen in 1:nlbinspop){
-              # matrix of zeros for upcoming calculations
-              natlentemp0[,column1 + ilen] <- 0
-            }
+            natlentemp0 <- natlentemp_all[natlentemp_all$SubMorph==morphlist[1] & natlentemp_all$Bio_Pattern==1,]
+            for(ilen in 1:nlbinspop) natlentemp0[,column1 + ilen] <- 0 # matrix of zeros for upcoming calculations
 
             for(imorph in 1:length(morphlist)){
               for(igp in 1:ngpatterns){
-                natlentemp_imorph_igp <-
-                  natlentemp_all[natlentemp_all$SubMorph==morphlist[imorph] &
-                                   natlentemp_all$Bio_Pattern==igp,]
-                natlentemp0[,column1+1:nlbinspop] <-
-                  natlentemp0[,column1+1:nlbinspop] +
-                    natlentemp_imorph_igp[,column1+1:nlbinspop]
+                natlentemp_imorph_igp <- natlentemp_all[natlentemp_all$SubMorph==morphlist[imorph] &
+                                                        natlentemp_all$Bio_Pattern==igp,]
+                natlentemp0[,column1+1:nlbinspop] <- natlentemp0[,column1+1:nlbinspop] + natlentemp_imorph_igp[,column1+1:nlbinspop]
               } # end growth pattern loop
             } # end morph loop
             if(ngpatterns>0) natlentemp0$Bio_Pattern==999
@@ -462,29 +402,27 @@
               resz <- resz/1e3
               units <- "thousand"
             }
-
+            
             # assign unique name to data frame for area, sex
-            assign(paste0("natlentemp0area", iarea, "sex", m), natlentemp0)
+            assign(paste("natlentemp0area",iarea,"sex",m,sep=""),natlentemp0)
 
             if(m==1 & nsexes==1) sextitle <- ""
             if(m==1 & nsexes==2) sextitle <- " of females"
             if(m==2) sextitle=" of males"
-            if(nareas>1) sextitle <- paste0(sextitle," in ",areanames[iarea])
+            if(nareas>1) sextitle <- paste(sextitle," in ",areanames[iarea],sep="")
             if(period[iperiod]=="B") periodtitle <- labels[16] else
             if(period[iperiod]=="M") periodtitle <- labels[17] else
             stop("'period' input to SSplotNumbers should include only 'B' or 'M'")
             if(mainTitle) {
-              plottitle1 <- paste0(periodtitle, " ", labels[18], sextitle,
+              plottitle1 <- paste(periodtitle, " ", labels[18], sextitle,
                                 " in (max ~ ",format(round(max(resz),1),nsmall=1),
-                                " ",units,")")
+                                " ",units,")",sep="")
             } else {
               plottitle1 <- ""
             }
 
-            ### calculations related to mean len
-
-            # removing the first columns to get just numbers
-            natlentemp1 <- as.matrix(natlentemp0[,remove])
+            # calculations related to mean len
+            natlentemp1 <- as.matrix(natlentemp0[,remove]) # removing the first columns to get just numbers
             natlentemp2 <- as.data.frame(natlentemp1)
             natlentemp2$sum <- as.vector(apply(natlentemp1,1,sum))
 
@@ -496,22 +434,15 @@
 
             prodsum <- as.vector(apply(prodmat,2,sum))
             natlentemp2$sumprod <- prodsum
-            natlentemp2$meanlen <-
-              natlentemp2$sumprod/natlentemp2$sum - (natlentemp0$BirthSeas-1)/nseasons
+            natlentemp2$meanlen <- natlentemp2$sumprod/natlentemp2$sum - (natlentemp0$BirthSeas-1)/nseasons
             natlenyrs <- sort(unique(natlentemp0$Yr))
             if(iperiod==1) natlenyrsB <- natlenyrs # unique name for beginning of year
 
             meanlen <- 0*natlenyrs
-            for(i in 1:length(natlenyrs)){
-              # averaging over values within a year (depending on birth season)
-              meanlen[i] <-
-                sum(natlentemp2$meanlen[natlentemp0$Yr==natlenyrs[i]]*
-                      natlentemp2$sum[natlentemp0$Yr==natlenyrs[i]])/
-                  sum(natlentemp2$sum[natlentemp0$Yr==natlenyrs[i]])}
-
-            if(m==1 & nsexes==2){
-              meanlenf <- meanlenf <- meanlen # save value for females in 2 sex models
-            }
+            for(i in 1:length(natlenyrs)){ # averaging over values within a year (depending on birth season)
+              meanlen[i] <- sum(natlentemp2$meanlen[natlentemp0$Yr==natlenyrs[i]]*natlentemp2$sum[natlentemp0$Yr==natlenyrs[i]])/sum(natlentemp2$sum[natlentemp0$Yr==natlenyrs[i]])}
+
+            if(m==1 & nsexes==2) meanlenf <- meanlenf <- meanlen # save value for females in 2 sex models
 
             ylab <- labels[13]
             if(mainTitle) {
@@ -543,18 +474,11 @@
               if(7 %in% subplots & m==2 & nsexes==2) meanLen.fn()
             }
             if(print){
-              filepartsex <- paste0("_sex",m)
+              filepartsex <- paste("_sex",m,sep="")
               filepartarea <- ""
-              if(nareas > 1){
-                filepartarea <- paste0("_",areanames[iarea])
-              }
+              if(nareas > 1) filepartarea <- paste("_",areanames[iarea],sep="")
               if(6 %in% subplots){
-<<<<<<< HEAD
-                file <- paste0(plotdir, "/numbers6_len", filepartarea,
-                               filepartsex, ".png")
-=======
                 file <- paste0("numbers6_len",filepartarea,filepartsex,".png")
->>>>>>> 6a9f1049
                 caption <- plottitle1
                 plotinfo <- pngfun(file=file, caption=caption)
                 lenBubble.fn()
@@ -562,11 +486,7 @@
               }
               # make 2-sex plot after looping over both sexes
               if(7 %in% subplots & m==2 & nsexes==2){
-<<<<<<< HEAD
-                file <- paste0(plotdir, "/numbers7_meanlen", filepartarea, ".png")
-=======
                 file <- paste0("numbers7_meanlen",filepartarea,".png")
->>>>>>> 6a9f1049
                 caption <- plottitle2
                 plotinfo <- pngfun(file=file, caption=caption)
                 meanLen.fn()
@@ -579,12 +499,12 @@
 
       if(nsexes>1){
         for(iarea in areas){
-          # get objects that were assigned earlier
-          natlenf <- get(paste0("natlentemp0area", iarea, "sex", 1))
-          natlenm <- get(paste0("natlentemp0area", iarea, "sex", 2))
-          natlenratio <- as.matrix(natlenm[, remove]/natlenf[, remove])
-          if(diff(range(natlenratio, finite=TRUE))!=0){
-            numbersRatioLen.fn <- function(males.to.females=TRUE, ...){
+
+          natlenf <- get(paste("natlentemp0area",iarea,"sex",1,sep=""))
+          natlenm <- get(paste("natlentemp0area",iarea,"sex",2,sep=""))
+          natlenratio <- as.matrix(natlenm[,remove]/natlenf[,remove])
+          if(diff(range(natlenratio,finite=TRUE))!=0){
+            numbersRatioLen.fn <- function(males.to.females=TRUE,...){
               if(mainTitle) {
                 if(males.to.females){
                   main <- labels[19]
@@ -593,34 +513,25 @@
                   main <- labels[20]
                   z <- 1/natlenratio
                 }
-                if(nareas > 1){
-                  main <- paste0(main, " for ", areanames[iarea])
-                }
+                if(nareas > 1) main <- paste(main," for ",areanames[iarea],sep="")
               } else {
                 main <- ""
               }
 
-              contour(natlenyrsB, lbinspop, z,
-                      xaxs="i", yaxs="i", xlab=labels[1], ylab=labels[12],
-                      main=main, cex.main=cex.main, ...)
+              contour(natlenyrsB,lbinspop,z,
+                      xaxs="i",yaxs="i",xlab=labels[1],ylab=labels[12],
+                      main=main,cex.main=cex.main,...)
             }
             if(plot & 8 %in% subplots){
-              numbersRatioLen.fn(males.to.females=TRUE, labcex=1)
+              numbersRatioLen.fn(males.to.females=TRUE,labcex=1)
             }
             if(plot & 9 %in% subplots){
-              numbersRatioLen.fn(males.to.females=FALSE, labcex=1)
+              numbersRatioLen.fn(males.to.females=FALSE,labcex=1)
             }
             if(print & 8 %in% subplots){
               filepart <- ""
-<<<<<<< HEAD
-              if(nareas > 1){
-                filepart <- paste0("_", areanames[iarea], filepart)
-              }
-              file <- paste0(plotdir, "/numbers8_ratio_len1", filepart, ".png")
-=======
               if(nareas > 1) filepart <- paste("_",areanames[iarea],filepart,sep="")
               file <- paste0("numbers8_ratio_len1",filepart,".png")
->>>>>>> 6a9f1049
               caption <- labels[19]
               plotinfo <- pngfun(file=file, caption=caption)
               numbersRatioLen.fn(labcex=0.4)
@@ -628,23 +539,15 @@
             }
             if(print & 9 %in% subplots){
               filepart <- ""
-<<<<<<< HEAD
-              if(nareas > 1){
-                filepart <- paste0("_", areanames[iarea], filepart)
-              }
-              file <- paste0(plotdir, "/numbers8_ratio_len2", filepart, ".png")
-=======
               if(nareas > 1) filepart <- paste("_",areanames[iarea],filepart,sep="")
               file <- paste0("numbers8_ratio_len2",filepart,".png")
->>>>>>> 6a9f1049
               caption <- labels[20]
               plotinfo <- pngfun(file=file, caption=caption)
               numbersRatioLen.fn(labcex=0.4)
               dev.off()
             }
           }else{
-            cat("skipped sex ratio contour plot because ratio=1",
-                "for all lengths and years\n")
+            cat("skipped sex ratio contour plot because ratio=1 for all lengths and years\n")
           }
         } # end area loop
       } # end if nsexes>1
@@ -654,15 +557,13 @@
     ##########
     # plot of equilibrium age composition by gender and area
     equilibfun <- function(){
-      equilage <- natage[natage$Era=="VIRG", ]
-      equilage <- equilage[as.vector(apply(equilage[, remove], 1, sum))>0, ]
+      equilage <- natage[natage$Era=="VIRG",]
+      equilage <- equilage[as.vector(apply(equilage[,remove],1,sum))>0,]
 
 
       BirthSeas <- spawnseas
       if(!(spawnseas %in% bseas)) BirthSeas <- min(bseas)
-      if(length(bseas)>1){
-        cat("showing equilibrium age for first birth season", BirthSeas, "\n")
-      }
+      if(length(bseas)>1) cat("showing equilibrium age for first birth season",BirthSeas,"\n")
 
       if(mainTitle) {
         pt1 <- labels[10]
@@ -670,10 +571,10 @@
         pt1 <- ""
       }
 
-      plot(0, type='n', xlim=c(0, accuage),
-           ylim=c(0, 1.05*max(equilage[equilage$BirthSeas==BirthSeas
-             & equilage$Seas==BirthSeas, remove])),
-           xaxs='i', yaxs='i', xlab='Age', ylab=labels[9], main=pt1, cex.main=cex.main)
+      plot(0,type='n',xlim=c(0,accuage),
+           ylim=c(0,1.05*max(equilage[equilage$BirthSeas==BirthSeas
+             & equilage$Seas==BirthSeas,remove])),
+           xaxs='i',yaxs='i',xlab='Age',ylab=labels[9],main=pt1,cex.main=cex.main)
 
       # now fill in legend
       legendlty <- NULL
@@ -683,41 +584,32 @@
         for(m in 1:nsexes){
           equilagetemp <- equilage[equilage$Area==iarea & equilage$Gender==m
                                    & equilage$BirthSeas==BirthSeas
-                                   & equilage$Seas==BirthSeas, ]
+                                   & equilage$Seas==BirthSeas,]
           if(nrow(equilagetemp)>1){
             cat("in plot of equilibrium age composition by gender and area\n",
-                "multiple morphs are not supported,",
-                "using first row from choices below\n")
-            print(equilagetemp[, 1:10])
-          }
-          equilagetemp <- equilagetemp[1, remove]
-          lines(0:accuage, equilagetemp, lty=m, lwd=3, col=areacols[iarea])
-          legendlty <- c(legendlty, m)
-          legendcol <- c(legendcol, areacols[iarea])
+                "multiple morphs are not supported, using first row from choices below\n")
+            print(equilagetemp[,1:10])
+          }
+          equilagetemp <- equilagetemp[1,remove]
+          lines(0:accuage,equilagetemp,lty=m,lwd=3,col=areacols[iarea])
+          legendlty <- c(legendlty,m)
+          legendcol <- c(legendcol,areacols[iarea])
 
           if(m==1 & nsexes==1) sextitle <- ""
           if(m==1 & nsexes==2) sextitle <- "Females"
           if(m==2) sextitle="Males"
-          if(nareas>1){
-            sextitle <- paste0(sextitle, " in ", areanames[iarea])
-          }
-          legendlegend <- c(legendlegend, sextitle)
+          if(nareas>1) sextitle <- paste(sextitle," in ",areanames[iarea],sep="")
+          legendlegend <- c(legendlegend,sextitle)
         }
       }
-      if(length(legendlegend)>1){
-        legend("topright", legend=legendlegend, col=legendcol, lty=legendlty, lwd=3)
-      }
+      if(length(legendlegend)>1) legend("topright",legend=legendlegend,col=legendcol,lty=legendlty,lwd=3)
     }
 
     if(plot & 4 %in% subplots){
       equilibfun()
     }
     if(print & 4 %in% subplots){
-<<<<<<< HEAD
-      file=paste0(plotdir, "/numbers4_equilagecomp.png")
-=======
       file <- "numbers4_equilagecomp.png"
->>>>>>> 6a9f1049
       caption <- labels[10]
       plotinfo <- pngfun(file=file, caption=caption)
       equilibfun()
@@ -727,13 +619,9 @@
     # plot the ageing imprecision for all age methods
     if(N_ageerror_defs > 0){
       xvals <- age_error_sd$age + 0.5
-      yvals <- age_error_sd[, -1]
-      ylim <- c(0, max(yvals))
-      if(N_ageerror_defs == 1){
-        colvec <- "black"
-      }else{
-        colvec <- rich.colors.short(N_ageerror_defs)
-      }
+      yvals <- age_error_sd[,-1]
+      ylim <- c(0,max(yvals))
+      if(N_ageerror_defs == 1) colvec <- "black" else colvec <- rich.colors.short(N_ageerror_defs)
 
       if(mainTitle) {
         pt1 <- labels[8]
@@ -742,36 +630,34 @@
       }
 
       ageingfun <- function(){
-        matplot(xvals, yvals, ylim=ylim, type="o", pch=1, lty=1, col=colvec,
-                xlab=labels[3], ylab=labels[4], main=pt1, cex.main=cex.main)
-        abline(h=0, col="grey") # grey line at 0
-        legend('topleft', bty='n', pch=1, lty=1, col=colvec,
-               # more columns for crazy models like hake with many ageing matrices
-               ncol=ifelse(N_ageerror_defs<20, 1, 2),
-               legend=paste("Ageing method", 1:N_ageerror_defs))
+        matplot(xvals,yvals,ylim=ylim,type="o",pch=1,lty=1,col=colvec,
+                xlab=labels[3],ylab=labels[4],main=pt1,cex.main=cex.main)
+        abline(h=0,col="grey") # grey line at 0
+        legend('topleft',bty='n',pch=1,lty=1,col=colvec,
+               ncol=ifelse(N_ageerror_defs<20,1,2), # more columns for crazy models like hake
+               legend=paste("Ageing method",1:N_ageerror_defs))
       }
 
       # check for bias in ageing error pattern
-      ageingbias <- age_error_mean[, -1] - (age_error_mean$age+0.5)
+      ageingbias <- age_error_mean[,-1] - (age_error_mean$age+0.5)
 
       if(mean(ageingbias==0)!=1){
         ageingfun2 <- function(){
-          yvals <- age_error_mean[, -1]
-          ylim <- c(0, max(yvals))
-          matplot(xvals, yvals, ylim=ylim, type="o", pch=1, lty=1, col=colvec,
-                  xlab=labels[3], ylab=labels[5], main=pt1)
-          abline(h=0, col="grey") # grey line at 0
-          abline(0, 1, col="grey") # grey line with slope = 1
-          legend('topleft', bty='n', pch=1, lty=1, col=colvec,
-                 # more columns for crazy models like hake with many ageing matrices
-                 ncol=ifelse(N_ageerror_defs<20, 1, 2),
-                 legend=paste("Ageing method", 1:N_ageerror_defs))
+          yvals <- age_error_mean[,-1]
+          ylim <- c(0,max(yvals))
+          matplot(xvals,yvals,ylim=ylim,type="o",pch=1,lty=1,col=colvec,
+                  xlab=labels[3],ylab=labels[5],main=pt1)
+          abline(h=0,col="grey") # grey line at 0
+          abline(0,1,col="grey") # grey line with slope = 1
+          legend('topleft',bty='n',pch=1,lty=1,col=colvec,
+                 ncol=ifelse(N_ageerror_defs<20,1,2), # more columns for crazy models like hake
+                 legend=paste("Ageing method",1:N_ageerror_defs))
         }
       }
 
       ageing_matrix_fun <- function(i_ageerror_def){
         ## function to make shaded image illustrating true vs. obs. age
-
+        
         # change label from "Mean observered age" to "Observed age"
         # this could be additional input instead
         ylab <- gsub(pattern="Mean o", replacement="O", x=labels[5])
@@ -785,22 +671,23 @@
               z=z,
               xlab=labels[3],
               ylab=ylab,
-              main=paste0(pt1, ": matrix for method ", i_ageerror_def), axes=FALSE)
+              main=paste(pt1, ": matrix for method ", i_ageerror_def, sep=""),
+              axes=FALSE)
         if(accuage<=40){
           axis(1, at=0:accuage)
           axis(2, at=agebins.tmp, las=2)
-        }
+        }          
         if(accuage>40){
-          axis(1, at=0:accuage, labels=rep("", accuage+1))
-          axis(1, at=seq(0, accuage, 5))
-          axis(2, at=agebins.tmp, labels=rep("", length(agebins.tmp)))
-          axis(2, at=agebins.tmp[agebins.tmp %in% seq(0, accuage, 5)], las=2)
+          axis(1, at=0:accuage, labels=rep("",accuage+1))
+          axis(1, at=seq(0,accuage,5))
+          axis(2, at=agebins.tmp, labels=rep("",length(agebins.tmp)))
+          axis(2, at=agebins.tmp[agebins.tmp %in% seq(0,accuage,5)], las=2)
         }
         box()
       }
 
       # run functions to make requested plots
-
+      
       if(plot & 5 %in% subplots){
         # make plots of age error standard deviations
         ageingfun()
@@ -813,26 +700,16 @@
       }
       if(print & 5 %in% subplots){
         # make files with plots of age error standard deviations
-<<<<<<< HEAD
-        file <- paste0(plotdir, "/numbers5_ageerrorSD.png")
-        caption <- paste0(labels[8], ": ", labels[4])
-=======
         file <- "numbers5_ageerrorSD.png"
         caption <- paste(labels[8], ": ", labels[4], sep="")
->>>>>>> 6a9f1049
         plotinfo <- pngfun(file=file, caption=caption)
         ageingfun()
         dev.off()
 
         # make files with plots of age error means
         if(mean(ageingbias==0)!=1){
-<<<<<<< HEAD
-          file <- paste0(plotdir, "/numbers5_ageerrorMeans.png")
-          caption <- paste0(labels[8], ": ", labels[5])
-=======
           file <- "numbers5_ageerrorMeans.png"
           caption <- paste(labels[8], ": ", labels[5], sep="")
->>>>>>> 6a9f1049
           plotinfo <- pngfun(file=file, caption=caption)
           ageingfun2()
           dev.off()
@@ -840,24 +717,16 @@
 
         # make files with plots of age error matrices
         for(i_ageerror_def in 1:N_ageerror_defs){
-<<<<<<< HEAD
-          file <- paste0(plotdir, "/numbers5_ageerror_matrix_",
-                        i_ageerror_def, ".png")
-          caption <- paste0(labels[8], ": matrix for method ", i_ageerror_def)
-          caption <- paste0(caption,
-                           " <br>(White = 1.0, Orange = 0.5, Red = 0.0)")
-=======
           file <- paste0("numbers5_ageerror_matrix_", i_ageerror_def,".png")
           caption <- paste(labels[8], ": matrix for method ", i_ageerror_def, sep="")
           caption <- paste(caption,
                            "<br>(White = 1.0, Orange = 0.5, Red = 0.0)")
->>>>>>> 6a9f1049
           plotinfo <- pngfun(file=file, caption=caption)
           ageingfun()
           ageing_matrix_fun(i_ageerror_def)
           dev.off()
         } # end loop over ageing error methods
-
+        
       } # end print to PNG
     } # end if AAK
   } # end if data available
