#' Plot unavailable spawning output
#'
#' Calculate and plot the unavailable spawning output- separating out ones that
#' are unavailable because they're too small to be selected from ones that are
#' too big to be selected
#'
#' @param replist  List created by \code{\link{SS_output}}
#' @param plot Plot to active plot device?
#' @param print Print to PNG files?
#' @param plotdir Directory where PNG files will be written. by default it will
#' be the directory where the model was run.
#' @param pwidth Width of plot
#' @param pheight Height of plot
#' @param punits Units for PNG file
#' @param res Resolution for PNG file
#' @param ptsize Point size for PNG file
#' @param cex.main Character expansion for plot titles
#' @author Megan Stachura, Andrew Cooper, Andi Stephens, Neil Klaer, Ian G. Taylor
#' @export

<<<<<<< HEAD
SSunavailableSpawningOutput <-
  function(replist, 
=======
SSunavailableSpawingOutput <-
  function(replist,
>>>>>>> 1e197747
           plot=TRUE,print=FALSE,
           plotdir="default",
           pwidth=6.5,pheight=5.0,punits="in",res=300,ptsize=10,cex.main=1)
{

  # subfunction to write png files
  pngfun <- function(file, caption=NA){
    png(filename=file.path(plotdir, file),
        width=pwidth, height=pheight, units=punits, res=res, pointsize=ptsize)
    plotinfo <- rbind(plotinfo, data.frame(file=file, caption=caption))
    return(plotinfo)
  }

  plotinfo <- NULL
  ageselex <- replist$ageselex
  accuage <- replist$accuage

  if(plotdir=="default") plotdir <- replist$inputs$dir

  # Check to make surea ll the catch units are the same
  catch.units.same <- all(replist$catch_units[1] ==
                            replist$catch_units[1:replist$nfishfleets])
  if(!catch.units.same){
    warning('Catch units for all fleets are not equal. Calculated weighted
             mean selectivity for calculating unavailable spawning
             output may not be accurate.')
  }

  # Run the code for each area
  for(area in 1:replist$nareas){

    ##########################################################################
    # step 1: calculate catch by fleet by year

    timeseries <- replist$timeseries

    # get the fishing fleets that fish in this area
    fishing.fleets.this.area <- replist$fleet_ID[which(replist$fleet_area==area)]
    fleet.catch.names <- paste("obs_cat:_",fishing.fleets.this.area,sep="")
    fleet.catch.names <- fleet.catch.names[which(fleet.catch.names %in% names(timeseries))]

    catch.by.fleet <- as.matrix(timeseries[which(timeseries$Era=='TIME' & timeseries$Area==area), fleet.catch.names])
    row.names(catch.by.fleet) <- timeseries$Yr[which(timeseries$Era=='TIME' & timeseries$Area==area)]

    # Cut the catch data to only include years with non-zero total catch
    catch.by.fleet <- as.matrix(catch.by.fleet[which(rowSums(catch.by.fleet)>0), ])
    years.with.catch <- as.numeric(row.names(catch.by.fleet))

    ##########################################################################
    # Step 2: Female numbers at age matrix by year
    num.at.age <- replist$natage
    names(num.at.age)[10] <- "BegMid"
    # old line which used "subset"
    ## num.at.age.female <- subset(num.at.age, Gender==1 & Era=="TIME" & BegMid=="B" & Area==area & Yr %in% years.with.catch)
    # replacement line without "subset"
    num.at.age.female <- num.at.age[num.at.age$Gender==1 & num.at.age$Era=="TIME" &
                                      num.at.age$BegMid=="B" & num.at.age$Area==area &
                                        num.at.age$Yr %in% years.with.catch,]
    years <- num.at.age.female$Yr
    first.col <- which(names(num.at.age.female)=='0')
    num.at.age.female <- num.at.age.female[,first.col:ncol(num.at.age.female)]
    row.names(num.at.age.female) <- years

    ##########################################################################
    # step 3: create an average derived age-based selectivity across fleets
    #         and years using a weighted average catch by fleet by year
  #   age.selectivity <- ageselex
  #   age.selectivity.female <- subset(ageselex, gender==1 &
  #                                      factor=='Asel2' &
  #                                      year==max(ageselex$year))

    mean.selectivity <- matrix(ncol=ncol(num.at.age.female),
                               nrow=nrow(num.at.age.female), NA)

    for(y in 1:nrow(catch.by.fleet)){

      # Get the female selectivity at age in this year for all fleets
      year.get <- as.numeric(row.names(catch.by.fleet))[y]
      # old line which used "subset"
      ## age.selectivity.female.year <- subset(ageselex, gender==1 &
      ##                                         factor=='Asel2' &
      ##                                           year==year.get &
      ##                                             fleet %in% fishing.fleets.this.area)
      # replacement line without "subset"
      age.selectivity.female.year <-
        ageselex[ageselex$gender==1 &
                   ageselex$factor=='Asel2' &
                     ageselex$year==year.get &
                       ageselex$fleet %in% fishing.fleets.this.area,]

      # Weight the selectivity at length by fleet for this year based on
      # the propotion of catch that came from each fleet in this year
      for(a in 8:ncol(age.selectivity.female.year)){
        mean.selectivity[y,a-7] <- sum(catch.by.fleet[y, 1:ncol(catch.by.fleet)] *
                                         age.selectivity.female.year[,a] /
                                        sum(catch.by.fleet[y, 1:ncol(catch.by.fleet)]))
      }
    }

    ##########################################################################
    # step 4: multiply the numbers at age matrix by the average selectivity
    #         curves to derive exploitable numbers at age

    exploitable.females.at.age <- num.at.age.female*mean.selectivity

    ##########################################################################
    # step 5: generate spawning output estimates from exploitable numbers at age

    # old line which used "subset"
    ## biology.at.age.female <- subset(replist$endgrowth, Gender==1)
    # replacement line without "subset"
    biology.at.age.female <- replist$endgrowth[replist$endgrowth$Gender==1,]

    exploitable.spawning.output.by.age <- matrix(nrow=nrow(exploitable.females.at.age),
                                                 ncol=ncol(exploitable.females.at.age),
                                                 NA)
    for (y in 1:nrow(exploitable.females.at.age)){
      for(a in 1:ncol(exploitable.females.at.age)){
        exploitable.spawning.output.by.age[y,a] <- biology.at.age.female$'Mat*Fecund'[a] *
                                                    exploitable.females.at.age[y,a]
      }
    }

    exploitable.spawning.output <- rowSums(exploitable.spawning.output.by.age)

    ##########################################################################
    # step 6: subtract the results of step 5 from the spawning output from
    #         the assessment to determine unavailable spawning output

    total.spawning.output.by.age <- matrix(nrow=nrow(num.at.age.female),
                                           ncol=ncol(num.at.age.female), NA)
    for (y in 1:nrow(num.at.age.female)){
      for(a in 1:ncol(num.at.age.female)){
        total.spawning.output.by.age[y,a] <- biology.at.age.female$'Mat*Fecund'[a] *
                                              num.at.age.female[y,a]
      }
    }

    total.spawning.output <- rowSums(total.spawning.output.by.age)

    # Calculate the cryptic spwning output, by age and total across ages
    cryptic.spawning.output <- total.spawning.output -
                               exploitable.spawning.output
    cryptic.spawning.output.by.age <- total.spawning.output.by.age -
                                      exploitable.spawning.output.by.age

    # If due to rounding error any of the cryptic spawning output values
    # are less than zero, change them to zero
    cryptic.spawning.output[cryptic.spawning.output < 0] <- 0
    cryptic.spawning.output.by.age[cryptic.spawning.output.by.age < 0] <- 0

    ##########################################################################
    # Step 7: Calculate unavailable mature fish with small and big fish separated

    # Get the age that corresponds to the peak mean selectivity for each year
    # If there are multiple ages with the same maximum selectivity, this will
    # give you the first (youngest) maximum
    max.selectivity.cols <- apply(mean.selectivity, 1, function(x) which.max(x))

    small.cells <- matrix(0, nrow=nrow(cryptic.spawning.output.by.age),
                          ncol=ncol(cryptic.spawning.output.by.age))
    large.cells <- matrix(0, nrow=nrow(cryptic.spawning.output.by.age),
                          ncol=ncol(cryptic.spawning.output.by.age))
    for(i in 1:nrow(small.cells)){
      small.cells[i, 1:(max.selectivity.cols[i]-1)] <- 1
      large.cells[i,max.selectivity.cols[i]:ncol(small.cells)] <- 1
    }

    small.unavailable.mature.by.age <- cryptic.spawning.output.by.age*small.cells
    large.unavailable.mature.by.age <- cryptic.spawning.output.by.age*large.cells

    # If due to rounding error any of the cryptic spawning output values
    # are less than zero, change them to zero
    small.unavailable.mature.by.age[small.unavailable.mature.by.age < 0] <- 0
    large.unavailable.mature.by.age[large.unavailable.mature.by.age < 0] <- 0

    small.unavailable.mature <- rowSums(small.unavailable.mature.by.age)
    large.unavailable.mature <- rowSums(large.unavailable.mature.by.age)

    ##########################################################################
    # Step 8:  Plot the results

    # Wrap up the plotting commands in a function
    CrypticPlots <- function(){

      ### Plot total and cryptic spawning output
      layout(matrix(c(1,2,3,4), 2, 2, byrow = TRUE))
      par(mar=c(5,5,1,1), oma=c(0,0,2,0))
      data <- rbind(small.unavailable.mature, large.unavailable.mature,
                    exploitable.spawning.output)
      colnames(data) <- years
  #     stackpoly(years, as.matrix(t(data)),  main='',
  #               xlab='Year', ylab='',
  #               ylim=c(0, max(total.spawning.output)*1.25),
  #                las=1, x.hash=years[1])
      stackpoly(years, as.matrix(t(data)),  main='',
                xlab='Year', ylab='',
                ylim=c(0, max(total.spawning.output)*1.25),
                col=c('red', 'green4', 'blue'),
                las=1)
      mtext('Spawning Output', 3, line=0.25)

      legend('topright',
             c('Unavailable Small', 'Unavailable Large', 'Available'),
             bty = "n", fill=c('red', 'green4', 'blue'))

      ### Plot the portion of the spawning output that is cryptic by year
      portion.unavailable <- (cryptic.spawning.output/total.spawning.output)
      portion.unavailable.small <- (small.unavailable.mature /
                                      total.spawning.output)
      portion.unavailable.large <- (large.unavailable.mature /
                                      total.spawning.output)
      plot(years, portion.unavailable, xlab='Year', ylab='',
           ylim=c(0, 1.1), type='l', lwd=2, las=1)
      mtext('Proportion of Spawning Output Unavailable', 3, line=0.25)
      lines(years, portion.unavailable.small, col='red', lwd=2)
      lines(years, portion.unavailable.large, col='green4', lwd=2)
      legend('topright', c('Unavailable Small', 'Unavailable Large',
                           'Unavailable Total'),
             bty = "n", col=c('red', 'green4', 'black'), lty=c(1,1,1))

      ### Plot cryptic spawning output by age by year as a bubble plot
      multiplier <- 2/max(cryptic.spawning.output.by.age, na.rm=TRUE)
      par(xpd=NA)
      plot(1,1, type='n', ylim=c(0,accuage+4),
           xlim=c(min(years.with.catch), max(years.with.catch)),
           las=1, ylab='Age', xlab='Year', bty='n')
      mtext('Unavailable Spawning Output by Age and Year',
            3, outer=FALSE, line=0.75)
      for(y in 1:length(years.with.catch)){
        for(a in 0:accuage){

          # plot circles for small unavailable spawning output
          radius.small <- small.unavailable.mature.by.age[y, a+1] *
                            multiplier
          symbols(x = years.with.catch[y], y = a, circles = radius.small, fg = 'black',
                  bg = 'red', lty = 1, lwd = 0.001, inches= FALSE, add=TRUE)

          # plot circles for large unavailable spawning output
          radius.large <- large.unavailable.mature.by.age[y, a+1] *
                            multiplier
          symbols(x = years.with.catch[y], y = a, circles = radius.large, fg = 'black',
                  bg = 'green4', lty = 1, lwd = 0.001, inches= FALSE, add=TRUE)

        }
      }

      # Plot the bubble plot legend
      larger.circle <- signif(max(cryptic.spawning.output.by.age), digits=2)
      symbols(x = min(years.with.catch) + 0.3*(max(years.with.catch) - min(years.with.catch)),
              y = accuage+larger.circle*multiplier,
              circles = larger.circle*multiplier,
              fg = 'black', bg = 'white', lty = 1,
              lwd = 0.001, inches= FALSE, add=TRUE)
      text(x = min(years.with.catch) + 0.3*(max(years.with.catch) - min(years.with.catch)),
           y = accuage+larger.circle*multiplier,
           labels = larger.circle,
           pos=3)

      smaller.circle <- larger.circle/2
      symbols(x = min(years.with.catch) + 0.2*(max(years.with.catch) - min(years.with.catch)),
              y = accuage+smaller.circle*multiplier,
              circles = smaller.circle*multiplier,
              fg = 'black', bg = 'white', lty = 1,
              lwd = 0.001, inches= FALSE, add=TRUE)
      text(x = min(years.with.catch) + 0.2*(max(years.with.catch) - min(years.with.catch)),
           y = accuage+smaller.circle*multiplier,
           labels = smaller.circle,
           pos=3)

      symbols(x = min(years.with.catch) + 0.65*(max(years.with.catch) - min(years.with.catch)),
              y = accuage+smaller.circle*multiplier,
              circles = smaller.circle*multiplier,
              fg = 'black', bg = 'red', lty = 1,
              lwd = 0.001, inches= FALSE, add=TRUE)
      text(x = min(years.with.catch) + 0.65*(max(years.with.catch) - min(years.with.catch)),
           y = accuage+smaller.circle*multiplier,
           labels = 'Small',
           pos=3)

      symbols(x = min(years.with.catch) + 0.85*(max(years.with.catch) - min(years.with.catch)),
              y = accuage+smaller.circle*multiplier,
              circles = smaller.circle*multiplier,
              fg = 'black', bg = 'green4', lty = 1,
              lwd = 0.001, inches= FALSE, add=TRUE)
      text(x = min(years.with.catch) + 0.85*(max(years.with.catch) - min(years.with.catch)),
           y = accuage+smaller.circle*multiplier,
           labels = 'Large',
           pos=3)

      # Add a line to show where the cut off between small and large unavailable
      lines(years.with.catch, max.selectivity.cols-1.5)

      ##### Plot mean selecitivities by length by year
      cols <- colorRampPalette(c('blue', 'orange'),
                               bias = 1, space = c("rgb", "Lab"),
                               interpolate = c("linear", "spline"),
                               alpha = FALSE)(nrow(mean.selectivity))
      cols.legend <- c(cols[1], cols[length(cols)])
      cols <- adjustcolor(cols, alpha.f = 0.3)

      plot(0,0, type='n', ylim=c(0,1.1), xlim=c(0, accuage),
           xlab='Age', ylab='Selectivity', las=1)
      mtext('Weighted Mean Selectivity by Year', 3, outer=FALSE, line=0.25)
      for(i in 1:nrow(mean.selectivity)){
        lines(0:accuage, mean.selectivity[i,], col=cols[i])
      }
      legend('bottomright', legend=c(min(years.with.catch), max(years.with.catch)), bty = "n",
             col=c(cols.legend[1], cols.legend[2]), lty=c(1,1))

      # Plot title
      mtext(paste('Unavailable Spawning Output, Area', area), side=3, outer=TRUE, line=0.5)

    }

    if(plot){
      CrypticPlots()
    }

    if(print){

      file <- paste0("UnavailableSpawningOutput_Area",area, ".png")
      caption <- paste('Cryptic Spawning Output, Area', area)
      plotinfo <- pngfun(file=file, caption=caption)
      CrypticPlots()
      dev.off()

    }
  }

  # Return the plot info
  if(!is.null(plotinfo)) plotinfo$category <- "Sel"
  return(invisible(plotinfo))

}<|MERGE_RESOLUTION|>--- conflicted
+++ resolved
@@ -18,13 +18,8 @@
 #' @author Megan Stachura, Andrew Cooper, Andi Stephens, Neil Klaer, Ian G. Taylor
 #' @export
 
-<<<<<<< HEAD
 SSunavailableSpawningOutput <-
   function(replist, 
-=======
-SSunavailableSpawingOutput <-
-  function(replist,
->>>>>>> 1e197747
            plot=TRUE,print=FALSE,
            plotdir="default",
            pwidth=6.5,pheight=5.0,punits="in",res=300,ptsize=10,cex.main=1)
