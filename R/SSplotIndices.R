--- conflicted
+++ resolved
@@ -183,23 +183,10 @@
       logzrange <- range(log(z))
       
       # y-limits with lognormal error
-<<<<<<< HEAD
-      if(error == 0){
-        if(!log){
-          # ylim for standard scale
-          ylim <- c(0, 1.05*min(max(upper_total, zmax, na.rm = TRUE),
-                                max(maximum_ymax_ratio * y)))
-        }
-        if(log){
-          # ylim for log scale plot
-          ylim <- range(lower_total, upper_total, logzrange, na.rm = TRUE)
-        }
-=======
       if(!log){
         # ylim for standard scale
-        ylim <- c(0, 1.05*min(max(upper_total, na.rm = TRUE),
+        ylim <- c(0, 1.05*min(max(upper_total, zmax, na.rm = TRUE),
                               max(maximum_ymax_ratio * y)))
->>>>>>> c1cfbe0d
       }
       if(log){
         # ylim for log scale plot
