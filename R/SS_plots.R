--- conflicted
+++ resolved
@@ -928,7 +928,6 @@
     igroup <- 19
     if(igroup %in% plot){
       if(nrow(replist$condbase)>0 & verbose){
-<<<<<<< HEAD
         ## if(verbose){
         ##   cat("Starting Andre's new conditional age-at-length plots (group ",igroup,")\n",
         ##       "  This plot shows mean age and std. dev. in conditional A@L.\n",
@@ -937,8 +936,6 @@
         ##       "    Right plots in each pair are SE of mean A@L (obs. and pred.)\n",
         ##       "    with 90% CIs based on the chi-square distribution.\n")
         ## }
-=======
->>>>>>> 37d392ab
         plotinfo <-
           SSplotComps(replist=replist,subplots=9:10,datonly=FALSE,kind="cond",
                       bub=TRUE,verbose=verbose,fleets=fleets,
@@ -1020,11 +1017,7 @@
                      rows=rows,cols=cols,
                      tagrows=tagrows,tagcols=tagcols,
                      latency=replist$tagfirstperiod,
-<<<<<<< HEAD
                      pntscalar=pntscalar.tags,minnbubble=minnbubble,
-=======
-                     pntscalar=pntscalar,minnbubble=minnbubble,
->>>>>>> 37d392ab
                      plot=!png, print=png,
                      pwidth=pwidth, pheight=pheight, punits=punits,
                      ptsize=ptsize, res=res, cex.main=cex.main,
@@ -1116,6 +1109,4 @@
     return(invisible(999))
   }
   ### end of SS_plots function
-}
-
-
+}