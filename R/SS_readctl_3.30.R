#' read control file from SS version 3.30
#'
#' Read Stock Synthesis (version 3.30) control file into list object in R.
#' This function comes with its wrapper function SS_readctl
#' that calls SS_readctl_3.24  or SS_readctl_3.30 (this function).
#'
#'
#' @param file Filename either with full path or relative to working directory.
#' @param verbose Should there be verbose output while running the file?
#' Default=TRUE.
#' @param echoall Debugging tool (not fully implemented) of echoing blocks of
#' data as it is being read.
#' @param version SS version number. Currently only "3.24" or "3.30" are supported,
#' either as character or numeric values (noting that numeric 3.30  = 3.3).
#' @param nseas number of seasons in the model. This information is not
#'  explicitly available in control file
#' @param N_areas number of spatial areas in the model. Default = 1. This information is also not
#'  explicitly available in control file
#' @param Nages oldest age in the model. This information is also not
#'  explicitly available in control file
#' @param Ngenders number of genders in the model. This information is also not
#'  explicitly available in control file
#' @param Npopbins number of population bins in the model. This information is also not
#'  explicitly available in control file and this information is only required if length based
#'  maturity vector is directly supplied (Maturity option of 6), and not yet tested
#' @param Nfleets number of fishery and survey fleets in the model. This information is also not
#'  explicitly available in control file
#' @param Do_AgeKey Flag to indicate if 7 additional ageing error parameters to be read
#'  set 1 (but in fact any non zero numeric in R) or TRUE to enable to read them 0 or FALSE (default)
#'  to disable them. This information is not explicitly available in control file, too.
#' @param N_tag_groups number of tag release group. Default =NA. This information is not explicitly available
#'  control file. This information is only required if custom tag parameters is enabled (TG_custom=1)
#' @param N_CPUE_obs integer vector of length=Nfleets containing number of data points of each CPUE time series
#' @param catch_mult_fleets integer vector of fleets using the catch multiplier 
#'   option. Defaults to NULL and should be left as such if 1) the catch 
#'   multiplier option is not used for any fleets or 2) use_datlist = TRUE and 
#'   datlist is specified.
#' @param N_rows_equil_catch Integer value of the number of parmeter lines to 
#' read for equilibrium catch. Defaults to 0.
#' @param N_dirichlet_parms Integer value of the number of Dirichlet multinomial
#' parameters. Defaults to 0.
#' @param use_datlist LOGICAL if TRUE, use datlist to derive parameters which can not be
#'        determined from control file
#' @param datlist list or character. If list, should be a list produced from 
#'   \code{\link{SS_writedat}}. If character, should be the file name of an
#'   SS data file.
#' @author Neil Klaer, Yukio Takeuchi, Watal M. Iwasaki, and Kathryn Doering
#' @export
#' @seealso \code{\link{SS_readctl}}, \code{\link{SS_readdat}}
#' \code{\link{SS_readdat_3.24}},\code{\link{SS_readdat_3.30}}
#' \code{\link{SS_readctl_3.24}},
#' \code{\link{SS_readstarter}}, \code{\link{SS_readforecast}},
#' \code{\link{SS_writestarter}},
#' \code{\link{SS_writeforecast}}, \code{\link{SS_writedat}}
SS_readctl_3.30 <- function(file,verbose=TRUE,echoall=FALSE,version="3.30",
## Parameters that are not defined in control file
    nseas=4,
    N_areas=1,
    Nages=20,
    Ngenders=1,
    Npopbins=NA,
    Nfleets=2,
    Do_AgeKey=FALSE,
    N_tag_groups=NA,
    N_CPUE_obs=c(0,0,9,12), # This information is needed if Q_type of 3 or 4 is used
    catch_mult_fleets = NULL,
    N_rows_equil_catch = 0, 
    N_dirichlet_parms = 0,
    ##################################
    use_datlist=FALSE,
    datlist=NULL
    ){
  
  
  # function to read Stock Synthesis data files

  if(verbose) cat("running SS_readctl_3.30\n")
  dat <- readLines(file,warn=FALSE)

  nver=as.numeric(substring(version,1,4))
  # parse all the numeric values into a long vector (allnums)
  temp <- strsplit(dat[2]," ")[[1]][1]
  if(!is.na(temp) && temp=="Start_time:") dat <- dat[-(1:2)]
  allnums <- NULL
  for(i in seq_len(length(dat))) {
    # First split between input and comments
    mysplit <- strsplit(dat[i],split="#")[[1]]
    if(!is.na(mysplit[1]))
    {
      # split along blank spaces
      mysplit <- strsplit(mysplit[1],split="[[:blank:]]+")[[1]]
      mysplit <- mysplit[mysplit!=""]
      # convert to numeric
      nums <- suppressWarnings(as.numeric(mysplit))
      nums <- nums[!is.na(nums)]
      # append new values to allnums vector
      if(length(nums) > 0){
        allnums <- c(allnums, nums)
      }
    }
  }
  
  # internally used fun definitions ----
  # Function to add vector to ctllist

  add_vec<-function(ctllist,length,name,comments=NULL){
    i<-ctllist$'.i'
    dat<-ctllist$'.dat'
    ctllist$temp<-dat[i+1:length-1]
    ctllist$'.i'<-i+length
    if(is.null(comments)){
      names(ctllist$temp)<-paste0(paste0("#_",name,"_",collapse=""),1:length)
    }else{
      names(ctllist$temp)<-comments
    }
    if(!is.na(name))names(ctllist)[names(ctllist)=="temp"]<-name
    if(verbose){cat(name,",i=",ctllist$'.i',"\n");print(ctllist[name])}
    return(ctllist)
  }

  find.index <- function(dat, ind, str){
    ## Find the first line at position ind or later that
    ## contains the string str and return the index of that
    ## line. If the end of the data is reached, an error
    ## will be shown.
    while(ind < length(dat) & !length(grep(str, dat[ind]))){
      ind <- ind + 1
    }
    if(ind == length(dat)){
      stop("SS_readctl_3.30-find.index: Error - ",
           "the value of ", str, " was not found. ",
           "Check the control file and make sure all ",
           "data frames are correctly formed.\n")
    }
    ind
  }

  # Function to add data as data.frame to ctllist
  add_df<-function(ctllist,nrows=NULL,ncol,col.names,name,comments=NULL){
    i<-ctllist$'.i'
    dat<-ctllist$'.dat'
    if(is.null(nrows))
    {
      end.ind <- find.index(dat, i, "-9999")
      nrow<-as.integer((end.ind-i)/ncol)
      if(nrow==0) # there isn't any data so just return
      {
        ctllist$'.i'<-ctllist$'.i'+ncol
        return(ctllist)
      }
    }
    else nrow<-nrows
    
    k<-nrow*ncol
    
    df0<-as.data.frame(matrix(dat[i+1:k-1],nrow=nrow,ncol=ncol,byrow=TRUE))
    colnames(df0)<-col.names
    if(is.null(comments)){
      rownames(df0)<-paste0(paste0("#_",name,collapse=""),1:nrow)
    }else{
      rownames(df0)<-comments
    }
    i <- i+k
    
    if(is.null(nrows))i <- i+ncol
    
    ctllist$temp<-df0
    ctllist$'.i'<-i
    if(!is.na(name))names(ctllist)[names(ctllist)=="temp"]<-name
    if(verbose){
      cat(name,",i=",ctllist$'.i',"\n")
      print(ctllist[[which(names(ctllist)==name)]])
    }
    return(ctllist)
  }
  

  ## function to add an element to ctllist
  add_elem<-function(ctllist=NA,name){
    i<-ctllist$'.i'
    dat<-ctllist$'.dat'
    ctllist$temp<-dat[i]
    ctllist$'.i'<-i+1
    if(!is.na(name))names(ctllist)[names(ctllist)=="temp"]<-name
    if(verbose)cat(name,",i=",ctllist$'.i'," ;",ctllist[[which(names(ctllist)==name)]],"\n")
    return(ctllist)
  }

  ## function to add list  to ctllist
  add_list<-function(ctllist=NA,name,length,length_each){
    i<-ctllist$'.i'
    dat<-ctllist$'.dat'
     ctllist$temp<-list()
    for(j in seq_len(length)){
      ctllist$temp[[j]]<-dat[i+1:length_each[j]-1]; i <- i+length_each[j]
    }
    ctllist$'.i'<-i
    if(!is.null(name))names(ctllist)[names(ctllist)=="temp"]<-name
    if(verbose)cat(name,",i=",ctllist$'.i',"\n")
    return(ctllist)
  }
  
  # function to add get the names of short time varying parameter lines
  # full_parms: a dataframe containing the full parameter lines
  # block_design: an object containing the block design for the control file. 
  get_tv_parlabs <- function(full_parms = ctllist$MG_parms, 
                             block_design = ctllist$Block_Design) {
    # Figure out parameters are time varying
    tmp_tv <- list(env   = full_parms[,"env_var&link"], 
                   dev   = full_parms[,"dev_link"],
                   block = full_parms[,"Block"])
    par_num <- lapply(tmp_tv, function(x) which(x != 0))
    loop_pars <- unlist(par_num)
    loop_pars <- loop_pars[order(loop_pars)]
    parlab <- vector() # a maybe faster approach is if we could initialize with the correct size.
    for(i in loop_pars) {
      tmp_parname <- rownames(full_parms)[i]
      # Add lines to the data frame as you go. (maybe can use the same approach as long parlines)
      if(i %in% par_num[["env"]]) {
        parlab <- c(parlab, paste0("# ", tmp_parname, "_ENV_add"))
      }
      if(i %in% par_num[["block"]]) {
        n_blk <- full_parms$Block[i]
        tmp_blk_design <- block_design[[n_blk]]
        # Get the start year for each block
        blk_start_yrs <- tmp_blk_design[seq(1, length(tmp_blk_design), by = 2)]
        parlab <- c(parlab,
                        paste0("# ", 
                               rep(tmp_parname,times = length(blk_start_yrs)),
                               "_BLK", n_blk, "add", blk_start_yrs))
      }
      if(i %in% par_num[["dev"]]) {
        # parameter name if there is devs
        parlab <- c(parlab, 
                        paste0("# ", 
                               rep(tmp_parname, times = 2), 
                               c("_dev_se", "_dev_autocorr")))
      }
    }
    invisible(parlab)
  }
  # internally used commmon values ----
  lng_par_colnames <- c("LO", "HI", "INIT", "PRIOR", "PR_SD", "PR_type", "PHASE",
                        "env_var&link","dev_link", "dev_minyr", "dev_maxyr", "dev_PH", 
                        "Block", "Block_Fxn")
  srt_par_colnames <- c("LO", "HI", "INIT", "PRIOR","PR_SD", "PR_type", "PHASE")

  # setup ----
  # set initial position in the vector of numeric values
  i <- 1
  # create empty list to store quantities
  ctllist <- list()
  ctllist$'.i'<-i
  ctllist$'.dat'<-allnums
  ctllist$warnings<-""
  if(!use_datlist){
    ctllist$nseas<-nseas
    ctllist$N_areas<-N_areas
    ctllist$Nages<-Nages
    ctllist$Ngenders<-Ngenders
    ctllist$Npopbins<-Npopbins
    ctllist$Nfleets<-Nfleets
    ctllist$Do_AgeKey<-Do_AgeKey
    ctllist$N_tag_groups<-N_tag_groups
    ctllist$N_CPUE_obs<-N_CPUE_obs
    fleetnames<-paste0("FL",1:Nfleets)

    ctllist$fleetnames<-fleetnames
  }else{
    if(is.character(datlist))datlist<-SS_readdat(file=datlist)
    if(is.null(datlist))stop("datlist from SS_readdat is needed if use_datlist is TRUE")
    ctllist$nseas<-nseas<-datlist$nseas
    ctllist$N_areas<-N_areas<-datlist$N_areas
    ctllist$Nages<-Nages<-datlist$Nages
    ctllist$Ngenders<-Ngenders<-datlist$Ngenders
    if(datlist$lbin_method == 1) {
      ctllist$Npopbins <- Npopbins <- datlist$N_lbins # b/c method 1 uses data length bins
    } else if (datlist$lbin_method == 2) {
      #calculate number of bins (max Lread - min Lread)/(bin width) + 1. 
      # formula according to SS manual.
      ctllist$Npopbins <- Npopbins <- 
        (datlist$maximum_size - datlist$minimum_size)/(datlist$binwidth) + 1
    } else if (datlist$lbin_method == 3) {
      ctllist$Npopbins <- Npopbins <- datlist$N_lbinspop # read actual input
    } else {
      stop("datlist$lbin_method is ", datlist$lbin_method, "but only can be 1", 
           ", 2, or 3.")
    }
    ctllist$Nfleets<-Nfleets<-datlist$Nfleets
    #ctllist$Nsurveys<-Nsurveys<-datlist$Nsurveys
    # short circuit logic to avoid error if it is null.
    if(!is.null(datlist$N_ageerror_definition) && 
       datlist$N_ageerror_definition > 0) {
      ctllist$Do_AgeKey <- ifelse(
        any(datlist$ageerror[1:(nrow(datlist$ageerror)/2)*2, 1] < 0), 1, 0)
    } else {
      ctllist$Do_AgeKey <- 0
    }
    ctllist$N_tag_groups <- N_tag_groups <- datlist$N_tag_groups
    ctllist$N_CPUE_obs <- N_CPUE_obs <- datlist$N_cpue
    ctllist$fleetnames <- fleetnames<-datlist$fleetnames
  }
  # specifications ----
  ctllist$sourcefile <- file
  ctllist$type <- "Stock_Synthesis_control_file"
  ctllist$ReadVersion <- "3.30"
  
  ctllist$eof <- FALSE
  
  if(verbose) cat("SS_readctl_3.30 - read version = ",ctllist$ReadVersion,"\n")
  
  # beginning of ctl ----
  # weight at age option
  ctllist<-add_elem(ctllist,"EmpiricalWAA")

  # model dimensions
  ctllist<-add_elem(ctllist,"N_GP")
  
  ctllist<-add_elem(ctllist,"N_platoon")
  if(ctllist$N_platoon>1){
    
    ctllist<-add_elem(ctllist,"sd_ratio")
    ctllist<-add_vec(ctllist,name="submorphdist",length=ctllist$N_platoon)
  }
  
  # recruitment timing and distribution ----
  ctllist<-add_elem(ctllist,"recr_dist_method")
  if(ctllist$recr_dist_method == "1") {
    warning("recr_dist_method 1 should not be used in SS version 3.30. Please use 2, 3, or 4. \n")
  }
  if(ctllist$recr_dist_method == "4" && (ctllist$N_GP != 1 || ctllist$N_areas != 1)) {
    stop("recr_dist_method 4 should only be used when GPxSettlementxArea=1. \n")
  }
  
  ctllist<-add_elem(ctllist,"recr_global_area")
  
  ctllist<-add_elem(ctllist,"recr_dist_read")
  recr_dist_read<-ctllist$recr_dist_read
  ctllist<-add_elem(ctllist,"recr_dist_inx") # recruitment interaction requested
  if(ctllist$recr_dist_inx>0){
    #give warning but don't stop for now
    warning("Recr_dist_inx should not be used in SS version 3.30. Please set to 0. \n")
  }
  ctllist<-add_df(ctllist,"recr_dist_pattern",nrow=recr_dist_read,ncol=4,
      col.names=c("GPattern","month","area","age"))
  # movement ----
  if(ctllist$N_areas>1){
    ctllist<-add_elem(ctllist,"N_moveDef") #_N_movement_definitions goes here if N_areas > 1
    if(ctllist$N_moveDef>0)
    {
      ctllist<-add_elem(ctllist,"firstAgeMove") #_first age that moves (real age at begin of season, not integer) also cond on do_migration>0
      ctllist<-add_df(ctllist,"moveDef",nrow=ctllist$N_moveDef,ncol=6,col.names=c("seas", "morph", "source", "dest", "age", "age2"))
    }
  }
  # block setup ----
  ctllist<-add_elem(ctllist,"N_Block_Designs") #_Nblock_Patterns
  if(ctllist$N_Block_Designs>0){
    ctllist<-add_vec(ctllist,name="blocks_per_pattern",length=ctllist$N_Block_Designs)
    #_blocks_per_pattern
  # begin and end years of blocks
    ctllist<-add_list(ctllist,name="Block_Design",length=ctllist$N_Block_Designs,
      length_each=ctllist$blocks_per_pattern*2)
  }
  # timevary ctls ----
  ctllist<-add_elem(ctllist,"time_vary_adjust_method") 
  ctllist<-add_vec(ctllist,name="time_vary_auto_generation",length=5) 
  # MG setup ----
  # M setup ----
  ctllist<-add_elem(ctllist,"natM_type") #_natM_type
  if(ctllist$natM_type==0){
    N_natMparms<-1
  }else if(ctllist$natM_type==1){
    ctllist<-add_elem(ctllist,name="N_natM") #_Number of M_segments
    ctllist<-add_vec(ctllist,name="M_ageBreakPoints",length=ctllist$N_natM) # age(real) at M breakpoints
    N_natMparms<-ctllist$N_natM
  }else if(ctllist$natM_type==2){
    N_natMparms<-ctllist$N_GP*ctllist$Ngenders
    ctllist<-add_elem(ctllist,name="Lorenzen_refage") ## Reference age for Lorenzen M
  }else if(ctllist$natM_type %in% c(3,4)){
    N_natMparms<-0
    ctllist<-add_df(ctllist,name="natM",nrow=ctllist$N_GP*ctllist$Ngenders,ncol=Nages+1,col.names=paste0("Age_",0:Nages))
  }else{
    stop("natM_type =", ctllist$natM_type," is not yet implemented in this script")
  }
  if(verbose) message("N_natMparms =",N_natMparms,"\n")
  
  # growth setup ----
  ctllist<-add_elem(ctllist,name="GrowthModel")
    # GrowthModel: 1=vonBert with L1&L2; 2=Richards with L1&L2; 3=age_specific_K; 4=not implemented
  ctllist<-add_elem(ctllist,name="Growth_Age_for_L1") #_Growth_Age_for_L1
  ctllist<-add_elem(ctllist,name="Growth_Age_for_L2") #_Growth_Age_for_L2 (999 to use as Linf)
  ctllist<-add_elem(ctllist,name="Exp_Decay") #Exponential decay for growth above maximum age
  ctllist<-add_elem(ctllist,name="Growth_Placeholder") #_for_future_use
  if(ctllist$GrowthModel %in% c(3,4,5)) {
    ctllist<-add_elem(ctllist,name="N_ageK")
    
  }
  
  if(ctllist$GrowthModel==1)  # 1=vonBert with L1&L2
  {
    N_growparms<-5
  } else if(ctllist$GrowthModel %in% c(2,8)) # 2=Richards with L1&L2, growth cess.
  {
    N_growparms<-6
  } else if(ctllist$GrowthModel %in% c(3,4,5)) { # 3,4=age_specific_K
    Age_K_count<-ctllist$N_ageK
    N_growparms <- 5 + Age_K_count
    ctllist<-add_vec(ctllist,name="Age_K_points",length=Age_K_count)
    #  points at which age-specific multipliers to K will be applied
  } else {
    stop("Growth Model ", ctllist$GrowthModel, " is not supported yet")
  }
  MGparm_per_def<-N_natMparms+N_growparms
  ctllist$N_natMparms<-N_natMparms
  #Add growth inputs that all growth types have:
  ctllist<-add_elem(ctllist,name="SD_add_to_LAA") #_SD_add_to_LAA (set to 0.1 for SS2 V1.x compatibility)
  ctllist<-add_elem(ctllist,name="CV_Growth_Pattern")
  
  # maturity and MG options setup ----
  ctllist<-add_elem(ctllist,name="maturity_option")
    #_maturity_option:  1=length logistic; 2=age logistic; 3=read age-maturity by GP; 4=read age-fecundity by GP; 5=read fec and wt from wtatage.ss; 6=read length-maturity by GP
  if(ctllist$maturity_option %in% c(3,4)){
    ctllist<-add_df(ctllist,name="Age_Maturity",nrow=ctllist$N_GP,ncol=Nages+1,col.names=paste0("Age_",0:Nages))
  }else if(ctllist$maturity_option==6){
    ctllist<-add_df(ctllist,name="Length_Maturity",nrow=ctllist$N_GP,ncol=Npopbins,col.names=paste0("Len_",1:Npopbins))
  }
  
  ctllist<-add_elem(ctllist,"First_Mature_Age") #_First_Mature_Age
  ctllist<-add_elem(ctllist,"fecundity_option")  #_fecundity_option
  ctllist<-add_elem(ctllist,"hermaphroditism_option")   #_hermaphroditism_option
  if(ctllist$hermaphroditism_option!=0)
  {
    ctllist<-add_elem(ctllist,"Herm_season") #_Hermaphroditism_season
    ctllist<-add_elem(ctllist,"Herm_MalesInSSB")  #_Hermaphroditism_males_in_SSB
  }
  ctllist<-add_elem(ctllist,"parameter_offset_approach")    #_parameter_offset_approach

  # MG parlines -----
  N_MGparm<-MGparm_per_def*ctllist$N_GP*ctllist$Ngenders  ## Parmeters for M and Growth multiplied by N_GP and Ngenders
  MGparmLabel<-list()
  cnt<-1
  PType<-array() # store parameter types M=1, Growth=2, WtLn = 3, Maturity = 4, Fecundity = 5, 
                 # Hermaph = 6, RecDevs GP = 7 Areas = 8 Seas= 9, RecDev Interactions = 10, 
                 # GrowthDevs = 11, Movement = 12, AgeKey = 13, Frac female = 14,
                 # catch mult = NA (but could assign in the future)
  
  GenderLabel<-c("Fem","Mal")
  for(i in seq_len(ctllist$Ngenders)) {
    for(j in seq_len(ctllist$N_GP)) {
      if(N_natMparms>0){
        MGparmLabel[1:N_natMparms+cnt-1]<-paste0("NatM_p_",1:N_natMparms,"_",GenderLabel[i],"_GP_",j)
        PType[cnt:(N_natMparms+cnt-1)]<-1
        cnt<-cnt+N_natMparms
      }
      if(ctllist$GrowthModel==1){ # VB
        tmp<-c("L_at_Amin","L_at_Amax","VonBert_K","CV_young","CV_old")
        MGparmLabel[1:5+cnt-1]<-paste0(tmp,"_",GenderLabel[i],"_GP_",j)
        PType[cnt:(5+cnt-1)]<-2
        cnt<-cnt+5
      }else if(ctllist$GrowthModel==2){ # Richards
        tmp<-c("L_at_Amin","L_at_Amax","VonBert_K","Richards","CV_young","CV_old")
        MGparmLabel[1:6+cnt-1]<-paste0(tmp,"_",GenderLabel[i],"_GP_",j)
        PType[cnt:(6+cnt-1)]<-2
        cnt<-cnt+6
      }else if(ctllist$GrowthModel %in% 3:5) {
        tmp <- c("L_at_Amin","L_at_Amax","VonBert_K",
                 paste0("Age_K_",ctllist$Age_K_points),"CV_young","CV_old")
        MGparmLabel[1:(5+Age_K_count)+cnt-1]<-paste0(tmp,"_",GenderLabel[i],"_GP_",j)
        PType[cnt:((5+Age_K_count)+cnt-1)]<-2
        cnt<-cnt+5+Age_K_count
      } else if(ctllist$GrowthModel == 8) { 
        tmp<-c("L_at_Amin","L_at_Amax","VonBert_K","Cessation","CV_young","CV_old")
        MGparmLabel[1:6+cnt-1]<-paste0(tmp,"_",GenderLabel[i],"_GP_",j)
        PType[cnt:(6+cnt-1)]<-2
        cnt<-cnt+6
      }
      MGparmLabel[cnt]<-paste0("Wtlen_1_",GenderLabel[i],"_GP_",j);PType[cnt]<-3;cnt<-cnt+1
      MGparmLabel[cnt]<-paste0("Wtlen_2_",GenderLabel[i],"_GP_",j);PType[cnt]<-3;cnt<-cnt+1
      if(i==1){
      MGparmLabel[cnt]<-paste0("Mat50%_",GenderLabel[1],"_GP_",j);PType[cnt]<-4;cnt<-cnt+1
      MGparmLabel[cnt]<-paste0("Mat_slope_",GenderLabel[1],"_GP_",j);PType[cnt]<-4;cnt<-cnt+1
      if(ctllist$maturity_option==1){
        MGparmLabel[cnt]<-paste0("Eggs/kg_inter_",GenderLabel[1],"_GP_",j);PType[cnt]<-5;cnt<-cnt+1
        MGparmLabel[cnt]<-paste0("Eggs/kg_slope_wt_",GenderLabel[1],"_GP_",j);PType[cnt]<-5;cnt<-cnt+1
      }else if(ctllist$maturity_option==2){
        MGparmLabel[cnt]<-paste0("Eggs_scalar_",GenderLabel[1],"_GP_",j);PType[cnt]<-5;cnt<-cnt+1
        MGparmLabel[cnt]<-paste0("Eggs_exp_len_",GenderLabel[1],"_GP_",j);PType[cnt]<-5;cnt<-cnt+1
      }else  if(ctllist$maturity_option==3){
        MGparmLabel[cnt]<-paste0("Eggs_scalar_",GenderLabel[1],"_GP_",j);PType[cnt]<-5;cnt<-cnt+1
        MGparmLabel[cnt]<-paste0("Eggs_exp_wt_",GenderLabel[1],"_GP_",j);PType[cnt]<-5;cnt<-cnt+1
      }else  if(ctllist$maturity_option==4){
        MGparmLabel[cnt]<-paste0("Eggs_intercept_",GenderLabel[1],"_GP_",j);PType[cnt]<-5;cnt<-cnt+1
        MGparmLabel[cnt]<-paste0("Eggs_slope_len_",GenderLabel[1],"_GP_",j);PType[cnt]<-5;cnt<-cnt+1
      }else   if(ctllist$maturity_option==5){
        MGparmLabel[cnt]<-paste0("Eggs_intercept_",GenderLabel[1],"_GP_",j);PType[cnt]<-5;cnt<-cnt+1
        MGparmLabel[cnt]<-paste0("Eggs_slope_wt_",GenderLabel[1],"_GP_",j);PType[cnt]<-5;cnt<-cnt+1
      }else   if(ctllist$maturity_option==6){  # check what to do with option 6
        MGparmLabel[cnt]<-paste0("Eggs_intercept_",GenderLabel[1],"_GP_",j);PType[cnt]<-5;cnt<-cnt+1
        MGparmLabel[cnt]<-paste0("Eggs_slope_wt_",GenderLabel[1],"_GP_",j);PType[cnt]<-5;cnt<-cnt+1
      }else{
        stop("Maturity option : ",ctllist$maturity_option," is not supported")
      }
      }
    }
  }
  N_MGparm<-N_MGparm+2*ctllist$Ngenders+2+2 #add for wt-len(by gender), mat-len parms; eggs
  
  if(ctllist$hermaphroditism_option!=0){
    MGparmLabel[cnt]<-paste0("Herm_Infl_age",GenderLabel[1]);PType[cnt]<-6;cnt<-cnt+1
    MGparmLabel[cnt]<-paste0("Herm_stdev",GenderLabel[1]);PType[cnt]<-6;cnt<-cnt+1
    MGparmLabel[cnt]<-paste0("Herm_asymptote",GenderLabel[1]);PType[cnt]<-6;cnt<-cnt+1
    N_MGparm<-N_MGparm+3
  }
  #Recruitment Distribution
  # get the labels for RecrDist, number and names depend on method
  RecrDistLabel <- switch(ctllist$recr_dist_method,
                          "1"= { # included for back compatibility only.
                                lab <- c(paste0("RecrDist_GP_", 1:ctllist$N_GP),
                                         paste0("RecrDist_Area_", 1:ctllist$N_areas),
                                         paste0("RecrDist_Bseas_", 1:ctllist$nseas))
                                if(ctllist$recr_dist_inx){ # interactions
                                  #Note:labels and order consistent with SS source 
                                  #(3.30 and 3.24 control file read in 3.30.10)
                                  for(i in seq_len(ctllist$N_GP)) {
                                    for(j in seq_len(ctllist$N_areas)) {
                                      for(k in seq_len(ctllist$nseas)) { # goes with settle
                                        tmp_lab_inx <-paste0("RecrDist_interaction_GP_",i,
                                                             "_area_",j,
                                                             "_settle_",k)
                                        lab <- c(lab, tmp_lab_inx)
                                      }
                                    }
                                  }
                                }
                                lab
                          },
                          "2"=  {
                            #get the number of times settlement occurs
                            N_settle_timings <- length(unique(ctllist$recr_dist_pattern[ ,2]))
                                  lab <- c(paste0("RecrDist_GP_",1:ctllist$N_GP), 
                                           paste0("RecrDist_Area_",1:ctllist$N_areas), 
                                           paste0("RecrDist_month_",1:N_settle_timings))
                                  if(ctllist$recr_dist_inx){ # interactions
                                    #Note:labels and order consistent with SS source 
                                    #(3.30 and 3.24 control file read in 3.30.10)
                                    for(i in seq_len(ctllist$N_GP)) {
                                      for(j in seq_len(ctllist$N_areas)) {
                                        for(k in seq_len(N_settle_timings)) {
                                          tmp_lab_inx <-paste0("RecrDist_interaction_GP_",i,
                                                               "_area_",j,
                                                               "_month_",k)
                                          lab <- c(lab, tmp_lab_inx)
                                        }
                                      }
                                    }
                                  }
                                  lab
                          },
                          "3"= { 
                                lab <- NULL
                                for(i in seq_len(nrow(ctllist$recr_dist_pattern))) {
                                  tmp_lab <- paste0("RecrDist_GP_", 
                                               ctllist$recr_dist_pattern[i,1], 
                                               "_area_", 
                                               ctllist$recr_dist_pattern[i,3], 
                                               "_month_", 
                                               ctllist$recr_dist_pattern[i,2])
                                  lab <- c(lab, tmp_lab)
                                 }
                                 lab
                          },
                          "4"= NULL
                          )
# Get the parameter type for recruitment dist params, type depends on method.
  RecrDist_PType <- switch(ctllist$recr_dist_method,
                           "1" = {
                                  tmp_PType <- rep(c(7,8,9),
                                                   times = c(ctllist$N_GP,
                                                             ctllist$N_areas,
                                                             ctllist$nseas
                                                             )
                                                   )
                                  if(ctllist$recr_dist_inx){ #interactions
                                    tmp_PType <- c(tmp_PType, rep(10, times = ctllist$N_GP*ctllist$N_areas*ctllist$nseas))
                                  }
                                  tmp_PType
                           },
                           "2" = {
                                  tmp_PType <- rep(c(7,8,9), times = c(ctllist$N_GP,
                                                                       ctllist$N_areas,
                                                                       N_settle_timings))
                                    if(ctllist$recr_dist_inx){ #interactions
                                      tmp_PType <- c(tmp_PType, rep(10, times = ctllist$N_GP*ctllist$N_areas*N_settle_timings))
                                    }
                                  tmp_PType
                            },
                           # may want a different PType for 3 in the future?
                           "3"=rep(10, times = nrow(ctllist$recr_dist_pattern)),
                           "4"= NULL # because no params
                           )

  #Add the labels, their parameter type and then adjust the count. 
  N_RecrDist_parms <- length(RecrDistLabel)
  if(N_RecrDist_parms>0) {
    MGparmLabel[cnt:(cnt+N_RecrDist_parms-1)] <- RecrDistLabel
    PType[cnt:(cnt+N_RecrDist_parms-1)] <- RecrDist_PType
    cnt <- cnt + N_RecrDist_parms # add on to the count
    N_MGparm <- N_MGparm + N_RecrDist_parms # add on to number of MGparms 
  }
  
  N_MGparm<-N_MGparm+1 # add 1 parameter for cohort-specific growth parameter
  MGparmLabel[cnt]<-"CohortGrowDev";PType[cnt]<-11;cnt<-cnt+1
  if((N_areas>1)&&(ctllist$N_moveDef>0)){
    N_MGparm<-N_MGparm+ctllist$N_moveDef*2 # add 2 * N_moveDef for movement params
#    M_Move_parms<-ctllist$N_moveDef*2
    for(i in seq_len(ctllist$N_moveDef)) {
      seas<-ctllist$moveDef[i,1]
      GP<-ctllist$moveDef[i,2]
      from<-ctllist$moveDef[i,3]
      to<-ctllist$moveDef[i,4]
      MGparmLabel[cnt+0:1]<-paste0("MoveParm_",c("A","B"),"_seas_",seas,"_GP_",GP,"_from_",from,"_to_",to);PType[cnt:(cnt+1)]<-12;cnt<-cnt+2
    }
  }
  # age error parameters
  if(ctllist$Do_AgeKey) {
    MGparmLabel[cnt+0:6]<-paste0("AgeKeyParm",1:7);PType[cnt:(cnt+6)]<-13;cnt<-cnt+7
    N_MGparm<-N_MGparm+7
  }
  # Parameter lines for catch multiplier: 
  # figure out if need to use the catch multiplier
  if(use_datlist == TRUE) {
    if(any(datlist$fleetinfo$need_catch_mult == 1)) {
      use_catch_mult <- TRUE
    } else {
      use_catch_mult <- FALSE
    }
  } else if(!is.null(catch_mult_fleets)) {
    use_catch_mult <- TRUE
  } else {
    use_catch_mult <- FALSE
  }
  if(use_catch_mult == TRUE) {
    if(use_datlist == TRUE) {
      catch_mult_fleets <- which(datlist$fleetinfo$need_catch_mult == 1)
    }
  }
  # specify the parameter lines for catch multiplier: 
  if(!is.null(catch_mult_fleets)) {
    MGparmLabel[cnt+0:(length(catch_mult_fleets)-1)] <- 
      paste0("Catch_Mult:_", catch_mult_fleets)
    PType[cnt:(cnt+(length(catch_mult_fleets)-1))] <- NA
    cnt <- cnt + length(catch_mult_fleets)
    N_MGparm<-N_MGparm + length(catch_mult_fleets)
  }
  MGparmLabel[cnt+1:ctllist$N_GP-1]<-paste0("FracFemale_GP_",1:ctllist$N_GP);PType[cnt:(cnt+ctllist$N_GP-1)]<-14;cnt<-cnt+ctllist$N_GP
  N_MGparm<-N_MGparm+ctllist$N_GP
  
  ctllist<-add_df(ctllist,name="MG_parms",nrow=N_MGparm,ncol=14,
                    col.names=lng_par_colnames,
                                comments=MGparmLabel)
  
  ctllist$MG_parms<-cbind(ctllist$MG_parms,PType)

  # MG timevarying parlines ------
  if(any(ctllist$MG_parms[,c("env_var&link", "dev_link", "Block")] != 0) &
     ctllist$time_vary_auto_generation[1] == 0) {
    warning("There are time varying MG parameters, and AUTOGEN for MG is 0, so",
            " not expecting any short parameter lines.")
  }
  if(any(ctllist$MG_parms[,c("env_var&link", "dev_link", "Block")] != 0) &
     ctllist$time_vary_auto_generation[1] != 0) {
    tmp_parlab <- get_tv_parlabs(full_parms = ctllist$MG_parms)
    ctllist <- add_df(ctllist, 
                      name = "MG_parms_tv", 
                      nrow = length(tmp_parlab), 
                      ncol = 7, 
                      col.names = srt_par_colnames,
                      comments = tmp_parlab)
  }

  # Read seasonal effects ----
  ctllist<-add_vec(ctllist,name="MGparm_seas_effects",length=10)
  PType<-array()
  N_seas_effects<-length(ctllist$MGparm_seas_effects[ctllist$MGparm_seas_effects>0])
  if(N_seas_effects>0){
    ctllist<-add_df(ctllist,"MG_parms_seas",nrow=N_seas_effects*ctllist$nseas,ncol=7,
                    col.names=srt_par_colnames)
    PType[1:(N_seas_effects*ctllist$nseas)]<-16
    ctllist$MG_parms_seas<-cbind(ctllist$MG_parms_seas,PType)
    
  }
  
 # SR -----
  ctllist<-add_elem(ctllist,"SR_function")   #_SR_function
  N_SRparm<-c(0,2,2,2,3,2,3,3,3,3)
  N_SRparm2<-N_SRparm[as.numeric(ctllist$SR_function)]+3
  
  if(is.na(ctllist$SR_function)) {
    stop("SR_function is NA, which is not valid.")
  }
  
  ctllist<-add_elem(ctllist,"Use_steep_init_equi")   # 0/1 to use steepness in initial equ recruitment calculation
  ctllist<-add_elem(ctllist,"Sigma_R_FofCurvature")   #  future feature:  0/1 to make realized sigmaR a function of SR curvature
  
  # SR parms ----
  SRparmsLabels<-if(ctllist$SR_function ==3){
    # B-H SRR
    c("SR_LN(R0)","SR_BH_steep","SR_sigmaR","SR_regime","SR_autocorr")
  }else if(ctllist$SR_function==2){
    # Ricker SRR
    c("SR_LN(R0)","SR_Ricker_steep","SR_sigmaR","SR_regime","SR_autocorr")
  }else if(ctllist$SR_function==4){
    # SCAA
    c("SR_LN(R0)","SR_SCAA_null","SR_sigmaR","SR_regime","SR_autocorr")
  }else if(ctllist$SR_function==5){
    # Hockey stick
    c("SR_LN(R0)","SR_hockey_infl","SR_hockey_min_R","SR_sigmaR","SR_regime","SR_autocorr")
  }else if(ctllist$SR_function ==6){
    # B-H-flat SRR
    c("SR_LN(R0)","SR_BH_flat_steep","SR_sigmaR","SR_regime","SR_autocorr")
  }else if(ctllist$SR_function==7){
    # survival_3Parm
    c("SR_LN(R0)","SR_surv_Sfrac","SR_surv_Beta","SR_sigmaR","SR_regime","SR_autocorr")
  }else if(ctllist$SR_function==8){
    # Shepard_3Parm
    c("SR_LN(R0)","SR_steepness","SR_Shepard_c","SR_sigmaR","SR_regime","SR_autocorr")
  }else if(ctllist$SR_function==9){
    # Shepard_reparam_beta
    c("SR_LN(R0)","SR_re_steepness","SR_Shepard_c","SR_sigmaR","SR_regime","SR_autocorr")
  }else if(ctllist$SR_function==10){
    # Ricker SRR reparam beta
    c("SR_LN(R0)","SR_Ricker_re_steep","SR_Ricker_re_power","SR_sigmaR","SR_regime","SR_autocorr")
  }else{
    cat("SR_function=",ctllist$SR_function," is not supported yet.");return(ctllist)
  }
  
  PType<-array()
  ctllist<-add_df(ctllist,name="SR_parms",nrow=N_SRparm2,ncol=14,
            col.names=lng_par_colnames,comments=SRparmsLabels)
  PType[1:N_SRparm2]<-17
  ctllist$SR_parms<-cbind(ctllist$SR_parms,PType)
  
  #SR timevarying parlines ----
  # time block, environmental link, and parm devs parameters
  if(any(ctllist$SR_parms[, c("env_var&link", "dev_link", "Block")] != 0) &
     ctllist$time_vary_auto_generation[2] == 0) {
    warning("There are time varying SR parameters, and AUTOGEN for SR is 0, so",
            " not expecting any short parameter lines.")
  }
  if(any(ctllist$SR_parms[, c("env_var&link", "dev_link", "Block")] != 0) &
     ctllist$time_vary_auto_generation[2] != 0) {
    tmp_parlab <- get_tv_parlabs(full_parms = ctllist$SR_parms)
    ctllist <- add_df(ctllist, 
                      name = "SR_parms_tv", 
                      nrow = length(tmp_parlab), 
                      ncol = 7, 
                      col.names = srt_par_colnames,
                      comments = tmp_parlab)
    ctllist$SR_parms_tv$PType <- 17
  }
  # recdevs ----
  ctllist<-add_elem(ctllist,"do_recdev") #do_recdev:  0=none; 1=devvector; 2=simple deviations; 3=deviation vector; 4=3 with summed deviation penalty
  ctllist<-add_elem(ctllist,"MainRdevYrFirst") # first year of main recr_devs; early devs can preceed this era
  ctllist<-add_elem(ctllist,"MainRdevYrLast") # last year of main recr_devs; forecast devs start in following year
  ctllist<-add_elem(ctllist,"recdev_phase") #_recdev phase
  ctllist<-add_elem(ctllist,"recdev_adv") # (0/1) to read 13 advanced options

  if(ctllist$recdev_adv){
    ctllist<-add_elem(ctllist,"recdev_early_start") #_recdev_early_start (0=none; neg value makes relative to recdev_start)
    ctllist<-add_elem(ctllist,"recdev_early_phase") #_recdev_early_phase
    ctllist<-add_elem(ctllist,"Fcast_recr_phase") #_forecast_recruitment phase (incl. late recr) (0 value resets to maxphase+1)
    ctllist<-add_elem(ctllist,"lambda4Fcast_recr_like") #_lambda for Fcast_recr_like occurring before endyr+1
    ctllist<-add_elem(ctllist,"last_early_yr_nobias_adj") #_last_early_yr_nobias_adj_in_MPD
    ctllist<-add_elem(ctllist,"first_yr_fullbias_adj") #_first_yr_fullbias_adj_in_MPD
    ctllist<-add_elem(ctllist,"last_yr_fullbias_adj") #_last_yr_fullbias_adj_in_MPD
    ctllist<-add_elem(ctllist,"first_recent_yr_nobias_adj") #_first_recent_yr_nobias_adj_in_MPD
    ctllist<-add_elem(ctllist,"max_bias_adj") #_max_bias_adj_in_MPD (-1 to override ramp and set biasadj=1.0 for all estimated recdevs)
    ctllist<-add_elem(ctllist,"period_of_cycles_in_recr") #_period of cycles in recruitment (N parms read below)
    ctllist<-add_elem(ctllist,"min_rec_dev") #min rec_dev
    ctllist<-add_elem(ctllist,"max_rec_dev") #max rec_dev
    ctllist<-add_elem(ctllist,"N_Read_recdevs") #_read_recdevs
    #_end of advanced SR options
    if(ctllist$period_of_cycles_in_recr > 0) {
      ctllist <- add_df(ctllist, 
                        name = "recr_cycle_pars", 
                        nrow = ctllist$period_of_cycles_in_recr,
                        ncol = 14,
                        col.names = lng_par_colnames,
                        comments = paste0("Recr_period_", 
                                          1:ctllist$period_of_cycles_in_recr))
    }
    if(ctllist$N_Read_recdevs>0){
      ctllist<-add_df(ctllist,"recdev_input",ncol=2,nrow=ctllist$N_Read_recdevs,col.names=c("Year","recdev"))
    }
  }
  
  # F setup ----
  ctllist<-add_elem(ctllist,"F_ballpark")
  ctllist<-add_elem(ctllist,"F_ballpark_year")
  ctllist<-add_elem(ctllist,"F_Method") 
  ctllist<-add_elem(ctllist,"maxF")
  # Additional inputs for F method 2 or 3 must be read. None for method 1.
  if(ctllist$F_Method == 2) {
    # overall start F value; overall phase; N detailed inputs to read
    ctllist <- add_vec(ctllist, "F_setup", length = 3)
    if(ctllist$F_setup[3] > 0) {
      ctllist<-add_df(ctllist, name = "F_setup2", nrow = ctllist$F_setup[3],
                      ncol = 6, 
                      col.names = c("fleet", "yr", "seas", "Fvalue", "se",
                                    "phase"))
    }
  }
  if(ctllist$F_Method == 3) {
    ctllist <- add_elem(ctllist,"F_iter")
  }
  #_initial_F_parms - get them for fleet/seasons with non-zero initial equilbrium catch
  if(use_datlist == FALSE & N_rows_equil_catch  > 0  ) {
    #TODO: modeify code so there is an appraoch that does not require the datlist.{
    #To achieve this I think we will need to write a script to check row length and 
    #identify all short parameter lines until catchability section is reached
    #I don't think there is any way to identify which Fleets/Seasons the F's match up with.
    stop("Cannot yet read in init_F (which should be done if ", 
         "N_rows_equil_catch > 0) if use_datalist == F")
  }
  
  if(any(datlist$catch[, "year"] == -999)) {
    tmp_equil <- datlist$catch[datlist$catch[,"year"] == -999, ]
    if(any(tmp_equil[, "catch"] > 0)) {
      tmp_equil <- tmp_equil[tmp_equil$catch > 0, ]
      # reorder as ss expects.
      tmp_equil_sort <- tmp_equil[order(tmp_equil$fleet, tmp_equil$seas), ]
      comments_initF <- paste0("InitF_seas_", tmp_equil_sort$seas, 
                                "_flt_", tmp_equil_sort$fleet, 
                                fleetnames[tmp_equil_sort$fleet])
      ctllist<-add_df(ctllist, name = "init_F", nrow = length(comments_initF), 
                      ncol = 7, col.names=srt_par_colnames,
                      comments = comments_initF)
      ctllist$init_F$PType <- 18
    }
  }
  
  # Q_setup ----
  ctllist<-add_df(ctllist,name="Q_options",ncol=6,
              col.names=c("fleet","link","link_info","extra_se","biasadj","float")) # no nrow, so read to -9999
  if(!is.null(ctllist$Q_options)) {
  rownames(ctllist$Q_options) <- ctllist$fleetnames[ctllist$Q_options$fleet]
  # create 3.24 compatible Q_setup ----
  comments_fl<-paste0(1:(Nfleets)," ",fleetnames)
  ctllist$Q_setup<-data.frame(matrix(data=0,nrow=(Nfleets),ncol=4),row.names=comments_fl)
  colnames(ctllist$Q_setup)<-c("Den_dep","env_var","extra_se","Q_type")
  }
  # q parlines ----
  N_Q_parms <- 0
  i<-1
  if(!is.null(ctllist$Q_options)) {
    comments_Q_type<-list()
  
    for(j in seq_len(nrow(ctllist$Q_options)))
    {
      if((ctllist$Q_options[j,]$float==0)||(ctllist$Q_options[j,]$float==1)) # handle float 0 or 1 as 1 parm sel 
      {
        ctllist$Q_setup[ctllist$Q_options[j,]$fleet,]$Q_type <- 2
        flname <- fleetnames[ctllist$Q_options[j,]$fleet]
        comments_Q_type[[i]] <- paste0("LnQ_base_", flname,"(",
                                     ctllist$Q_options[j,]$fleet,")",collapse="")
        i <- i + 1
        N_Q_parms<-N_Q_parms+1
      }
      if(ctllist$Q_options[j,]$link==2)  # mirrored
      {
        ctllist$Q_setup[ctllist$Q_options[j,]$fleet,]$Q_type<--abs(ctllist$Q_options[j,]$link_info)
      }
      if(ctllist$Q_options[j,]$link==3)  # do power
      {
        ctllist$Q_setup[ctllist$Q_options[j,]$fleet,]$Den_dep<-1
        flname<-fleetnames[ctllist$Q_options[j,]$fleet]
        comments_Q_type[[i]]<-paste0("Q_power_", flname, "(", 
                                     ctllist$Q_options[j,]$fleet ,")", 
                                     collapse="")
        i <- i + 1
        N_Q_parms<-N_Q_parms+1
      }
      if(ctllist$Q_options[j,]$link==4)  # mirrored with offset
      {
        ctllist$Q_setup[ctllist$Q_options[j,]$fleet,]$Den_dep<--abs(ctllist$Q_options[j,]$link_info)
        flname<-fleetnames[ctllist$Q_options[j,]$fleet]
        comments_Q_type[[i]]<-paste0("Q_Mirror_offset_", flname, "(", 
                                     ctllist$Q_options[j,]$fleet, ")",
                                     collapse="")
        i <- i + 1
        N_Q_parms<-N_Q_parms+1
      }
      if(ctllist$Q_options[j,]$extra_se==1)  # do extra se
      {
        ctllist$Q_setup[ctllist$Q_options[j,]$fleet,]$extra_se<-1
        flname<-fleetnames[ctllist$Q_options[j,]$fleet]
        comments_Q_type[[i]]<-paste0("Q_extraSD_", flname, "(",
                                     ctllist$Q_options[j,]$fleet, ")",
                                     collapse="")
        i <- i + 1
        N_Q_parms<-N_Q_parms+1
      }
    }
  }

  if(N_Q_parms>0){
    ctllist<-add_df(ctllist,name="Q_parms",nrow=N_Q_parms,ncol=14,
                    col.names=lng_par_colnames,
                comments=unlist(comments_Q_type))
    # q timevarying parlines----
    # time block, environmental link, and parm devs parameters
    # provide a warning if AUTOGEN is being used for MG.
    if(any(ctllist$Q_parms[, c("env_var&link", "dev_link", "Block")] != 0) &
       ctllist$time_vary_auto_generation[3] == 0) {
      warning("There are time varying q parameters, and AUTOGEN for ",
              "q is 0, so not expecting any short parameter lines.")
    }
    if(any(ctllist$Q_parms[, c("env_var&link", "dev_link", "Block")] != 0) &
       ctllist$time_vary_auto_generation[3] != 0) {
      tmp_parlab <- get_tv_parlabs(full_parms = ctllist$Q_parms)
      ctllist <- add_df(ctllist, 
                        name = "Q_parms_tv", 
                        nrow = length(tmp_parlab), 
                        ncol = 7, 
                        col.names = srt_par_colnames,
                        comments = tmp_parlab)
      #Need Ptype?
    }
  }

# selecitivty -----  
  # size setup
  #TODO: make sure that this will work when special fleet types are used 
  #(e.g., units 30 fleet)
  ctllist <- add_df(ctllist, 
                    name = "size_selex_types",
                    nrow = Nfleets,
                    ncol = 4,
                    col.names=c("Pattern", "Discard", "Male", "Special"),
                    comments = fleetnames)
  # age setup
  ctllist<-add_df(ctllist,
                  name = "age_selex_types", 
                  nrow = Nfleets,
                  ncol = 4, 
                  col.names = c("Pattern", "Discard", "Male", "Special"),
                  comments = fleetnames)
  # selectivity parlines -----
  # This contains the number of params for each pattern (the name)
  selex_patterns <- c("0" = 0,"1" = 2,"2" = 8,"3" = 6,"4" = 0, "5" = 2,
                        "6" = 2, "7" = 8, "8" = 8, "9"= 6, "10" = 0, "11" = 2,
                        "12" = 2, "13" = 8, " 14" = Nages + 1, "15" = 0, 
                        "16" = 2, "17" = Nages + 1, "18" = 8, "19" = 6,
                        "20" = 6, "21" = 2, "22" = 4, "23" = 6, "24" =  6,
                        "25" = 3, "26" = 3, "27" = 3, "28" = NA, "29" = NA, 
                        "30" = 0, "31" = 0, "32" = 0, "33" = 0, "34" = 0,
                        "35" = 0, "36" = NA, "37" = NA, "38" = NA, "39" = NA,
                        "40" = NA, "41" = 2 + Nages + 1, "42" = 5, "43" = 4,
                        "44" = 4 + Nages, "45" = 4 + Nages)
  # note thatspecial cases are 27, which is 3 + 2*N_nodes and 42, which is 
  # 5+2*N_nodes, and 6 which is 2+special, so the npars listed is not exactly 
  # correct. This will be addressed in special cases below.NAs are unused codes.
  size_selex_label<- vector("list", Nfleets) # do this to initialize size
  # loop through fishing fleets and surveys to assign names
  
  # make a labeling function, that way this 1 function can be changed in the
  # future instead of changing individual selectivity lines.
  # @param sel_type should be "s" or "a" for selectivity or age,
  # @param par_num is optional.
  # @param n_labs is optional. If provided, a basic check to see if the length
  # of the labels generated matches will be done and a warning will be generated
  # if the length of the labels is not equal to n_labs.
  make_sel_lab <- function(sel_type = "s", par_type, par_num = NULL, fltname, 
                           fltnum, n_labs = NULL) {
    if (!sel_type %in% c("s", "a")) {
      stop("sel_type cannot be ", sel_type, ". Please change sel_type to 's' ", 
           "for size or 'a' for age.")
    }
    if(sel_type == "s") sel_name <- "SizeSel"
    if(sel_type == "a") sel_name <- "AgeSel"
    if(!is.null(par_num)) {
      par_num <- paste0("_", par_num)
    }
    labs <- paste0(sel_name, "_", par_type, par_num, "_", fltname, "(", 
                   fltnum, ")")
    if(!is.null(n_labs)){
      if(length(labs) != n_labs) { # do a check and generate warning if input provided
        warning("the length of labs generated was not equal to the prespecified",
                "n_labs")
      }
    }
    labs
  }
<<<<<<< HEAD
  for(j in seq_len(Nfleet+Nsurveys)) {
=======
  for(j in 1:(Nfleets)) {
>>>>>>> 65c068ea
    jn <- fleetnames[j] # to use a shorter name throughout loop. jn for "j name)
    # get the number of parameters to use in making the generic labels. 
    #Not used for anything else.
    tmp_size_selex_Nparms <- 
      selex_patterns[as.character(ctllist$size_selex_types[j, "Pattern"])]
    if(is.na(tmp_size_selex_Nparms)) {
      stop("Pattern ", as.character(ctllist$size_selex_types[j, "Pattern"]),
           "was used for the size selectivity pattern fleet or survey, but it ",
           " is not valid.")
    }
    # pattern 6 is a special case of number of params, so account for here.
    if(ctllist$size_selex_types[j, "Pattern"] == 6) {
      tmp_size_selex_Nparms <- tmp_size_selex_Nparms + 
                               ctllist$size_selex_types[j, "Special"]
    }
    ## spline needs special treatment
    if(ctllist$size_selex_types[j, "Pattern"] == 27) {
      tmp_names <- paste0("Spline_", c("Code", "GradLo", "GradHi"))
      size_selex_label[[j]] <-
        c(make_sel_lab("s", tmp_names, NULL, jn, j), 
          make_sel_lab("s", "Spline_Knot",
                       1:ctllist$size_selex_types[j, "Special"], jn, j),
          make_sel_lab("s", "Spine_Val", 
                       1:ctllist$size_selex_types[j, "Special"], jn, j))
    } else if(ctllist$size_selex_types[j, "Pattern"] == 42) {
      # produce the labels
      tmp_names <- paste0("Spline_", c("ScaleBinLo", "ScaleBinHi", "Code", "GradLo",
                                  "GradHi"))
      size_selex_label[[j]] <-
        c(make_sel_lab("s", tmp_names, NULL, jn, j), 
          make_sel_lab("s", "Spline_Knot",
                       1:ctllist$size_selex_types[j, "Special"], jn, j), 
          make_sel_lab("s", "Spline_Val", 
                       1:ctllist$size_selex_types[j, "Special"], jn,j))
    } else {
      if(tmp_size_selex_Nparms > 0) { 
         size_selex_label[[j]] <-
           c(size_selex_label[[j]], 
             make_sel_lab("s", "P", 1:tmp_size_selex_Nparms, jn, j))
      }
    }
    # do extra retention parameters (4 extra parameters)
    if(ctllist$size_selex_types[j, "Discard"] %in% 1:2) { #add 4 retention parameters
      size_selex_label[[j]] <- c(size_selex_label[[j]], 
          make_sel_lab("s", "PRet", 1:4, jn, j))
    }
    # note that for Discard = 3, no extra parameters are needed.
    if(ctllist$size_selex_types[j, "Discard"] == 4) { #add 7 dome shaped retention parameters
      size_selex_label[[j]] <- c(size_selex_label[[j]], 
        make_sel_lab("s", "PRet", 1:7, jn, j))
    }
    
    if(ctllist$size_selex_types[j, "Discard"] %in% c(2,4)) { #add 4 discard mortality parameters
      size_selex_label[[j]] <- c(size_selex_label[[j]], 
        make_sel_lab("s", "PDis", 1:4, jn, j))
    }
    
    # do extra offset parameters
    if(ctllist$size_selex_types[j, "Male"] == 1) {
      size_selex_label[[j]] <- c(size_selex_label[[j]],
        make_sel_lab("s", "PMale", 1:4, jn, j))
    }
    if(ctllist$size_selex_types[j, "Male"] == 2) {
      size_selex_label[[j]] <- c(size_selex_label[[j]],
        make_sel_lab("s", "PFemOff", 1:4, jn, j))
    }
    
    if(ctllist$size_selex_types[j, "Male"] %in% 3) { # has value 3 or 5 - differs by select pattern
      if(ctllist$size_selex_types[j, "Pattern"] == 1) {
        size_selex_label[[j]] <- c(size_selex_label[[j]],
          make_sel_lab("s", "PMalOff", 1:3, jn, j))
      }else if(ctllist$size_selex_types[j, "Pattern"] %in% 23:24) {
        size_selex_label[[j]] <- c(size_selex_label[[j]],
          make_sel_lab("s", "PMalOff", 1:5, jn, j))
      }
    }else if(ctllist$size_selex_types[j, "Male"] %in% 4) { # has value 3 or 5 - differs by select pattern
      if(ctllist$size_selex_types[j, "Pattern"] == 1) {
        size_selex_label[[j]] <- c(size_selex_label[[j]],
            make_sel_lab("s", "PFemOff", 1:3, jn, j))
      }else if(ctllist$size_selex_types[j, "Pattern"] %in% 23:24) {
        size_selex_label[[j]] <- c(size_selex_label[[j]],
          make_sel_lab("s", "PFemOff", 1:5, jn, j))
      }
    }
  }
  # age selex parlines----
  age_patterns <- as.character(ctllist$age_selex_types[,"Pattern"])
  if(any(ctllist$age_selex_types[,"Pattern"] > 100)) {
    # this code deals with the option to give fish below a certain age 0 
    # selectivity; implemented in SS 3.30.15.
    age_patterns[age_patterns > 100] <-
      as.character(as.integer(substr(age_patterns[age_patterns > 100], 2, 3)))
  }
  # age selectivity parlines - count the number, not accounting for the 
  # extra special parameters for 17, 27, and 42.
  age_selex_Nparms <- selex_patterns[age_patterns]
  # pattern 17 is a special case of number of params, so account for here.
  age_selex_Nparms <-ifelse(age_patterns == "17" & 
                            ctllist$age_selex_types[,"Special"] > 0, 
                            ctllist$age_selex_types[,"Special"] + 1, 
                            age_selex_Nparms)
<<<<<<< HEAD
  age_selex_label <- vector("list", length = Nfleet + Nsurveys)
  for(j in seq_len(Nfleet+Nsurveys)) {
=======
  age_selex_label <- vector("list", length = Nfleets)
  for(j in 1:(Nfleets)) {
>>>>>>> 65c068ea
    jn <- fleetnames[j]
    ## spline needs special treatment
    if(age_patterns[j] == "27") {
      tmp_names <- paste0("Spline_", c("Code", "GradLo", "GradHi"))
      age_selex_label[[j]]<- c(make_sel_lab("a", tmp_names, NULL, jn, j ), 
                               make_sel_lab("a", c("Spline_Knot"), 
                                            1:ctllist$age_selex_types[j,"Special"], 
                                            jn, j), 
                               make_sel_lab("a", "Spline_Val",
                                            1:ctllist$age_selex_types[j,"Special"], 
                                            jn, j))
    } else if(age_patterns[j] == "42") {
      tmp_names <- paste0("Spline_", 
                   c("ScaleAgeLo", "ScaleAgeHi", "Code", "GradLo", "GradHi"))
      
      age_selex_label[[j]] <- 
        c(make_sel_lab("a", tmp_names, NULL, jn, j), 
          make_sel_lab("a", "Spline_Knot", 
                       1:ctllist$age_selex_types[j, "Special"], jn, j), 
          make_sel_lab("a", "Spine_Val",
                       1:ctllist$age_selex_types[j, "Special"], jn, j))
    } else {
      if(age_selex_Nparms[j] > 0) {
        age_selex_label[[j]] <- make_sel_lab("a", "P", 1:age_selex_Nparms[j],
                                             jn, j)
      }
      #Note that age_selex_Nparams[j] not used beyond this point.
    }
    # do extra offset parameters
    if(ctllist$age_selex_types[j,"Male"] == 1) {
      age_selex_label[[j]] <- c(age_selex_label[[j]], 
        make_sel_lab("a", "PMale", 1:4, jn, j))
    }
    if(ctllist$age_selex_types[j,"Male"] == 2) {
      age_selex_label[[j]] <- c(age_selex_label[[j]],
        make_sel_lab("a", "PFemOff_", 1:4, jn, j))
    }
    
    if(ctllist$age_selex_types[j, "Male"] %in% 3) { # has value 3 or 5 - differs by select pattern
      if(age_patterns[j] == "20") {
        age_selex_label[[j]] <- c(age_selex_label[[j]],
          make_sel_lab("a", "PMalOff", 1:5, jn, j))
      }
    }else if(ctllist$age_selex_types[j, "Male"] %in% 4) { # has value 3 or 5 - differs by select pattern
      if(age_patterns[j] == "20") {
        age_selex_label[[j]] <- c(age_selex_label[[j]],
          make_sel_lab("a", "PFemOff", 1:5, jn, j))
      }
    }
  }
  if(verbose) {
    cat("size_selex_Nparms\n")
    print(unlist(lapply(size_selex_label, function(x) length(x))))
    cat("age_selex_Nparms\n")
    print(unlist(lapply(age_selex_label, function(x) length(x))))
  }
# Selex parameters
  if(sum(length(unlist(size_selex_label))) > 0) {
    ctllist <- add_df(ctllist,
                      name = "size_selex_parms",
                      nrow = length(unlist(size_selex_label)),
                      ncol = 14,
                      col.names = lng_par_colnames,
                      comments = unlist(size_selex_label))
  }
# Age selex
  if(sum(length(unlist(age_selex_label))) > 0) {
    ctllist <- add_df(ctllist,
                      name = "age_selex_parms",
                      nrow = length(unlist(age_selex_label)),
                      ncol = 14,
                      col.names = lng_par_colnames,
                      comments = unlist(age_selex_label))
  }
  # Dirichlet MN pars -----
  # this is turned on in the data file.
  if(use_datlist == TRUE) {
    if(any(datlist$len_info$CompError == 1 ) | 
       any(datlist$age_info$CompError == 1)) {
      N_dirichlet_parms <-  max(c(datlist$len_info$ParmSelect, datlist$age_info$ParmSelect))
    }
  }
  if(N_dirichlet_parms > 0) {
    ctllist <- add_df(ctllist, 
                      name = "dirichlet_parms",
                      nrow = N_dirichlet_parms,
                      ncol = 14,
                      col.names = lng_par_colnames,
                      comments = paste0("ln(EffN_mult)_", 1:N_dirichlet_parms))
  }
  
  # sel timevarying parlines----
  if(any(ctllist$size_selex_parms[, c("env_var&link", "dev_link", "Block")] != 0) &
     ctllist$time_vary_auto_generation[5] == 0) {
    warning("There are time varying size selectivity  parameters, and AUTOGEN ",
            "for selectivity is 0, so not expecting any short parameter lines.")
  }  
  if(any(ctllist$age_selex_parms[, c("env_var&link", "dev_link", "Block")] != 0) &
        ctllist$time_vary_auto_generation[5] == 0) {
    warning("There are time varying size selectivity  parameters, and AUTOGEN ",
            "for selectivity is 0, so not expecting any short parameter lines.")
  }
  if(any(ctllist$size_selex_parms[, c("env_var&link", "dev_link", "Block")] != 0) &
     ctllist$time_vary_auto_generation[5] != 0) {
    tmp_parlab <- get_tv_parlabs(full_parms = ctllist$size_selex_parms)
    ctllist <- add_df(ctllist, 
                      name = "size_selex_parms_tv", 
                      nrow = length(tmp_parlab), 
                      ncol = 7, 
                      col.names = srt_par_colnames,
                      comments = tmp_parlab)
  }
  if(any(ctllist$age_selex_parms[, c("env_var&link", "dev_link", "Block")] != 0) &
     ctllist$time_vary_auto_generation[5] != 0) {
    tmp_parlab <- get_tv_parlabs(full_parms = ctllist$age_selex_parms)
    ctllist <- add_df(ctllist, 
                      name = "age_selex_parms_tv", 
                      nrow = length(tmp_parlab), 
                      ncol = 7, 
                      col.names = srt_par_colnames,
                      comments = tmp_parlab)
  }
  #2DAR ----
  ctllist<-add_elem(ctllist,name="Use_2D_AR1_selectivity")
  if (ctllist$Use_2D_AR1_selectivity == 1) {
    add_2dar <- function(x) {
      end <- x$.i
      while(length(grep("^-9999", x$.dat[end])) == 0) {
        end <- end + 1
      }
      n2dfleets <- length(x$.dat[x$.i:(end-1)]) / (11 + 3 * 7)
      par2D <- matrix(x$.dat[(end - 3*7*n2dfleets):(end-1)],
        nrow = 3*n2dfleets, byrow = TRUE)
      colnames(par2D) <- c("LO", "HI", "INIT", "PRIOR", "PR_SD", "PR_type", "PHASE")
      names2D <- c("sigma_sel", "rho_year", "rho_age")
      rownames(par2D) <- sprintf(paste0(names2D, ":%d"), 
        rep(1:n2dfleets, each=3))
      specs2D <- matrix(x$.dat[x$.i:(x$.i+10*n2dfleets)],
        nrow = n2dfleets, byrow = TRUE)
      colnames(specs2D) <- c("fleet", "ymin", "ymax", "amin", "amax", 
        "sig_amax", "use_rho", "l1/a2", "devphase", "before_range", "after_range")
      rownames(specs2D) <- paste0("2d_AR specs:", 1:n2dfleets)
      x[["specs_2D_AR"]] <- as.data.frame(specs2D, stringsAsFactors = FALSE)
      x[["pars_2D_AR"]] <- as.data.frame(par2D, stringsAsFactors = FALSE)
      x[[".i"]] <- end + 11
      return(x)
    }
    ctllist <- add_2dar(x = ctllist)
  }

# tagging ----  
  # TG_custom:  0=no read; 1=read if tags exist
  ctllist <- add_elem(ctllist, name = "TG_custom")
  if(ctllist$TG_custom) {
    #  The Following parameters are to be read
    #  For each SS tag release group
    # . one initial Tag loss parameter
    # . one continuos Tag loss parameter
    # . NB over-dispersion paramater
    # For each fleet
    # . one tag reporting rate paramater
    # . one tag reporting rate decay paramater
    #
    #  In total N_tag_groups*3+ Nfleets*2 parameters are needed to read
    ctllist <- add_df(ctllist,
                      name = "TG_Loss_init",
                      nrow = ctllist$N_tag_groups,
                      ncol = 14,
                      col.names = lng_par_colnames,
                      comments = 
                        paste0("_TG_Loss_init_", 1:ctllist$N_tag_groups))
    ctllist <- add_df(ctllist, 
                      name = "TG_Loss_chronic",
                      nrow = ctllist$N_tag_groups,
                      ncol = 14,
                      col.names = lng_par_colnames,
                      comments = 
                        paste0("#_TG_Loss_chronic_", 1:ctllist$N_tag_groups))
    ctllist <- add_df(ctllist,
                      name = "TG_overdispersion", 
                      nrow = ctllist$N_tag_groups,
                      ncol = 14, 
                      col.names = lng_par_colnames,
                      comments = 
                        paste0("#_TG_overdispersion_", 1:ctllist$N_tag_groups))
    ctllist <- add_df(ctllist, 
                      name = "TG_Report_fleet", 
                      nrow = ctllist$Nfleets, 
                      ncol = 14, 
                      col.names = lng_par_colnames,
                      comments = 
                        paste0("#_TG_report_fleet_par_",1:ctllist$Nfleets))
    ctllist <- add_df(ctllist,
                      name = "TG_Report_fleet_decay",
                      nrow = ctllist$Nfleets,
                      ncol = 14,
                      col.names=lng_par_colnames,
                      comments = 
                       paste0("#_TG_report_decay_par_", 1:ctllist$Nfleets))
  }
  
  # Var adj ----
  ctllist$DoVar_adjust <- 0
  # Create 3.30 variance adjustments and reset DoVar_adjust if true.
  ctllist <- add_df(ctllist,name="Variance_adjustment_list",nrow=NULL,ncol=3,
                    col.names=c("Factor","Fleet","Value"))
  if(!is.null(ctllist$Variance_adjustment_list)) ctllist$DoVar_adjust <- 1
  # create version 3.24 variance adjustments
  ctllist$Variance_adjustments<-as.data.frame(matrix(data=0,nrow=6,ncol=(Nfleets)))
  ctllist$Variance_adjustments[4:6,]<-1
  colnames(ctllist$Variance_adjustments)<-fleetnames
  rownames(ctllist$Variance_adjustments)<-paste0("#_",paste(c("add_to_survey_CV",
                                                        "add_to_discard_stddev",
                                                        "add_to_bodywt_CV",
                                                        "mult_by_lencomp_N",
                                                        "mult_by_agecomp_N",
                                                        "mult_by_size-at-age_N")))
  if(!is.null(ctllist$Variance_adjustment_list)) {
    if(nrow(ctllist$Variance_adjustment_list) > 0) {
      for(j in seq_len(nrow(ctllist$Variance_adjustment_list))){
        ctllist$Variance_adjustments[ctllist$Variance_adjustment_list[j,]$Factor,ctllist$Variance_adjustment_list[j,]$Fleet]<-
          ctllist$Variance_adjustment_list[j,]$Value
      }
    }
  }
  
  # Lambdas ----
  ctllist<-add_elem(ctllist,"maxlambdaphase") #_maxlambdaphase
  ctllist<-add_elem(ctllist,"sd_offset")  #_sd_offset

  ctllist<-add_df(ctllist,name="lambdas",nrow=NULL,ncol=5,
                  col.names=c("like_comp","fleet","phase","value","sizefreq_method"))
  
  if(!is.null(ctllist$lambdas)) ctllist$N_lambdas<-nrow(ctllist$lambdas)   # number of changes to make to default Lambdas
  else ctllist$N_lambdas<-0
  
  if(ctllist$N_lambdas>0){
    # find and delete duplicates
    chk1<-duplicated(ctllist$lambdas)
    if(any(chk1)) # there are duplicates
    {
      ctllist$lambdas<-ctllist$lambdas[!chk1,]
      ctllist$N_lambdas<-nrow(ctllist$lambdas)
      ctllist$warnings<-paste(ctllist$warnings,"Duplicate_lambdas",sep=",")
    }

    for(i in seq_len(ctllist$N_lambdas)){
      like_comp<-ctllist$lambdas[i,1]
      fl<-ctllist$lambdas[i,2]
      phz<-ctllist$lambdas[i,3]
      value<-ctllist$lambdas[i,4]
      sizefreq_method<-ctllist$lambdas[i,5]
      if(like_comp==1){
        rownames(ctllist$lambdas)[i]<-paste0("Surv_",fleetnames[fl],"_Phz",phz)
      }else if(like_comp==2){
        rownames(ctllist$lambdas)[i]<-paste0("discard_",fleetnames[fl],"_Phz",phz)
      }else if(like_comp==3){
        rownames(ctllist$lambdas)[i]<-paste0("mean-weight_",fleetnames[fl],"_Phz",phz)
      }else if(like_comp==4){
        rownames(ctllist$lambdas)[i]<-paste0("length_",fleetnames[fl],"_sizefreq_method_",sizefreq_method,"_Phz",phz)
      }else if(like_comp==5){
        rownames(ctllist$lambdas)[i]<-paste0("age_",fleetnames[fl],"_Phz",phz)
      }else if(like_comp==6){
        rownames(ctllist$lambdas)[i]<-paste0("SizeFreq_",fleetnames[fl],"_sizefreq_method_",sizefreq_method,"_Phz",phz)
      }else if(like_comp==7){
        rownames(ctllist$lambdas)[i]<-paste0("SizeAge_",fleetnames[fl],"_sizefreq_method_",sizefreq_method,"_Phz",phz)
      }else if(like_comp==8){
        rownames(ctllist$lambdas)[i]<-paste0("catch_",fleetnames[fl],"_Phz",phz)
      }else if(like_comp==9){
        rownames(ctllist$lambdas)[i]<-paste0("init_equ_catch_",fleetnames[fl],"_lambda_for_init_equ_catch_can_only_enable/disable for_all_fleets_Phz",phz)
      }else if(like_comp==10){
        rownames(ctllist$lambdas)[i]<-paste0("recrdev_Phz",phz)
      }else if(like_comp==11){
        rownames(ctllist$lambdas)[i]<-paste0("parm_prior_",fleetnames[fl],"_Phz",phz)
      }else if(like_comp==12){
        rownames(ctllist$lambdas)[i]<-paste0("parm_dev_Phz",phz)
      }else if(like_comp==13){
        rownames(ctllist$lambdas)[i]<-paste0("CrashPen_Phz",phz)
      }else if(like_comp==14){
        rownames(ctllist$lambdas)[i]<-paste0("Morph-Comp_Phz",phz)
      }else if(like_comp==15){
        rownames(ctllist$lambdas)[i]<-paste0("Tag-comp-likelihood-",fl,"_Phz",phz)
      }else if(like_comp==16){
        rownames(ctllist$lambdas)[i]<-paste0("Tag-negbin-likelihood-",fl,"_Phz",phz)
      }else if(like_comp==17){
        rownames(ctllist$lambdas)[i]<-paste0("F-ballpark-",fl,"_Phz",phz)
      }else if(like_comp==18){
        rownames(ctllist$lambdas)[i]<-paste0("Regime-shift-",fl,"_Phz",phz)
      }
    }
  }
  
  # more sd reporting ----
  # Like_comp codes:  1=surv; 2=disc; 3=mnwt; 4=length; 5=age; 6=SizeFreq; 7=sizeage; 8=catch;
# 9=init_equ_catch; 10=recrdev; 11=parm_prior; 12=parm_dev; 13=CrashPen; 14=Morphcomp; 15=Tag-comp; 16=Tag-negbin
  ctllist<-add_elem(ctllist,"more_stddev_reporting")  # (0/1) read specs for more stddev reporting
  if(ctllist$more_stddev_reporting != 0 ) {
    if(ctllist$more_stddev_reporting == 1) {
      ctllist<-add_vec(ctllist, name = "stddev_reporting_specs", length = 9)
    } else if(ctllist$more_stddev_reporting == 2) { # adds option for M
      ctllist<-add_vec(ctllist, name = "stddev_reporting_specs", length = 11)
    } else {
      stop("more_stddev_reporting read as ", ctllist$more_stddev_reporting, 
           ", but this is either not a valid SS option or not yet implemented ", 
           "in the SS_readctl function.")
    }
    ## Selex bin
    if(ctllist$stddev_reporting_specs[4] > 0) {
        ctllist<-
          add_vec(ctllist, name = "stddev_reporting_selex",
                  length=ctllist$stddev_reporting_specs[4])
    }
    ## Growth bin
    # if using wt at age, this is not read.
    if(ctllist$EmpiricalWAA != 0 & ctllist$stddev_reporting_specs[6] > 0) {
      warning("Additional stddev reporting being used with a model using ", 
              "empirical weight at age. Note that even if number of growth", 
              " ages > 0, SS will ignore these and not expect any input for ", 
              "the line stddev_reporting_growth. Changing ",
              "ctllist$stdev_reporting_specs[6] to 0 to make this clear.")
      ctllist$stddev_reporting_specs[6] <- 0
    }
    if(ctllist$stddev_reporting_specs[6] > 0  & ctllist$EmpiricalWAA == 0) {
        ctllist <- add_vec(ctllist,
                           name = "stddev_reporting_growth",
                           length = ctllist$stddev_reporting_specs[6])
    }
    ## N at age
    if(ctllist$stddev_reporting_specs[9] > 0) {
      ctllist<- add_vec(ctllist,
                        name = "stddev_reporting_N_at_A",
                        length = ctllist$stddev_reporting_specs[9])
    }
    # M at age - only available with more_stddev_reporting option 2 in 
    # SS>= 3.30.15
    if(ctllist$more_stddev_reporting == 2 && 
      ctllist$stddev_reporting_specs[11] > 0) {
        ctllist<- add_vec(ctllist,
                          name = "stddev_reporting_M_at_A",
                          length = ctllist$stddev_reporting_specs[11])
    }
  }
  if(ctllist$'.dat'[ctllist$'.i']==999){
    if(verbose) message("read of control file complete (final value = 999)\n")
    ctllist$eof <- TRUE
  }else{
    warning("Error: final value is", ctllist$'.dat'[ctllist$'.i'], " but ",
            "should be 999\n")
    ctllist$eof <- FALSE
  }
  ctllist$'.dat'<-NULL
  ctllist$'.i'<-NULL
  # return the result
  return(ctllist)
}
<|MERGE_RESOLUTION|>--- conflicted
+++ resolved
@@ -991,11 +991,9 @@
     }
     labs
   }
-<<<<<<< HEAD
-  for(j in seq_len(Nfleet+Nsurveys)) {
-=======
-  for(j in 1:(Nfleets)) {
->>>>>>> 65c068ea
+  
+  for(j in seq_len(Nfleets)) {
+
     jn <- fleetnames[j] # to use a shorter name throughout loop. jn for "j name)
     # get the number of parameters to use in making the generic labels. 
     #Not used for anything else.
@@ -1097,13 +1095,9 @@
                             ctllist$age_selex_types[,"Special"] > 0, 
                             ctllist$age_selex_types[,"Special"] + 1, 
                             age_selex_Nparms)
-<<<<<<< HEAD
-  age_selex_label <- vector("list", length = Nfleet + Nsurveys)
-  for(j in seq_len(Nfleet+Nsurveys)) {
-=======
+
   age_selex_label <- vector("list", length = Nfleets)
-  for(j in 1:(Nfleets)) {
->>>>>>> 65c068ea
+  for(j in seq_len(Nfleets)) {
     jn <- fleetnames[j]
     ## spline needs special treatment
     if(age_patterns[j] == "27") {
